[![image](https://img.shields.io/badge/pypi-v1.3.1-blue.svg)](https://pypi.org/project/moler/)
[![image](https://img.shields.io/badge/python-2.7%20%7C%203.5%20%7C%203.6%20%7C%203.7-blue.svg)](https://pypi.org/project/moler/)
[![Build Status](https://travis-ci.org/nokia/moler.svg?branch=master)](https://travis-ci.org/nokia/moler)
[![Coverage Status](https://coveralls.io/repos/github/nokia/moler/badge.svg?branch=master)](https://coveralls.io/github/nokia/moler?branch=master)
[![BCH compliance](https://bettercodehub.com/edge/badge/nokia/moler?branch=master)](https://bettercodehub.com/)
[![Codacy Badge](https://api.codacy.com/project/badge/Grade/355afc9110f34d549b7c08c33961827c)](https://www.codacy.com/app/mplichta/moler?utm_source=github.com&amp;utm_medium=referral&amp;utm_content=nokia/moler&amp;utm_campaign=Badge_Grade)
[![License](https://img.shields.io/badge/License-BSD%203--Clause-blue.svg)](./LICENSE)

# Table of Contents
1. [Moler info](#moler)
2. [Moler usage examples](#moler-usage-examples)
3. [API design reasoning](#api-design-reasoning)
4. [Designed API](#designed-api)

<<<<<<< HEAD
# ![moler logo](graphics/moler_logo_small.png)
=======
# Changelog
View our [chronological list](https://github.com/nokia/moler/blob/master/CHANGELOG.md) of user-facing changes, large and small, made to the Moler project.


# Moler
>>>>>>> 006c8078
Moler ([name origin](https://github.com/nokia/moler/wiki#moler-name-origin)) is Python library
that provides "bricks" for building  automated tests.
All these "bricks" have clearly defined responsibilities, have similar API,
follow same construction pattern (so new ones are easy to create).

Here they are:
* Commands as self-reliant object
  * to allow for command triggering and parsing encapsulated in single object (lower maintenance cost)
* Event observers & callbacks (alarms are events example)
  * to allow for online reaction (not offline postprocessing)
* Run observers/commands in the background
  * to allow for test logic decomposition into multiple commands running in parallel
  * to allow for handling unexpected system behavior (reboots, alarms)
* State machines -> automatic auto-connecting after dropped connection
  * to increase framework auto-recovery and help in troubleshooting "what went wrong"
* Automatic logging of all connections towards devices used by tests
  * to decrease investigation time by having logs focused on different parts of system under test

# Moler usage examples
Let's see Moler in action. Here is hypothetical use case: "find PIDs of all python processes":

```python

    from moler.config import load_config
    from moler.device.device import DeviceFactory

    load_config(config='my_devices.yml')                    # description of available devices
    my_unix = DeviceFactory.get_device(name='MyMachine')    # take specific device out of available ones
    ps_cmd = my_unix.get_cmd(cmd_name="ps",                 # take command of that device
                             cmd_params={"options": "-ef"})

    processes_info = ps_cmd()                               # run the command, it returns result
    for proc_info in processes_info:
        if 'python' in proc_info['CMD']:
            print("PID: {info[PID]} CMD: {info[CMD]}".format(info=proc_info))
```

* To have command we ask device "give me such command".
* To run command we just call it as function (command object is callable)
* What command returns is usually dict or list of dicts - easy to process

Above code displays:

```bash

    PID: 1817 CMD: /usr/bin/python /usr/share/system-config-printer/applet.py
    PID: 21825 CMD: /usr/bin/python /home/gl/moler/examples/command/unix_ps.py
```

How does it know what `'MyMachine'` means? Code loads definition from `my_devices.yml` configuration file:

```yaml

    DEVICES:

      MyMachine:
        DEVICE_CLASS: moler.device.unixremote.UnixLocal

      RebexTestMachine:
        DEVICE_CLASS: moler.device.unixremote.UnixRemote
        CONNECTION_HOPS:
          UNIX_LOCAL:                # from state
            UNIX_REMOTE:             # to state
              execute_command: ssh   # via command
              command_params:        # with params
                expected_prompt: demo@
                host: test.rebex.net
                login: demo
                password: password
                set_timeout: False   # remote doesn't support: export TMOUT
```

We have remote machine in our config. Let's check if there is 'readme.txt' file
on that machine (and some info about the file):

```python

    remote_unix = DeviceFactory.get_device(name='RebexTestMachine')  # it starts in local shell
    remote_unix.goto_state(state="UNIX_REMOTE")                      # make it go to remote shell

    ls_cmd = remote_unix.get_cmd(cmd_name="ls", cmd_params={"options": "-l"})

    remote_files = ls_cmd()

    if 'readme.txt' in remote_files['files']:
        print("readme.txt file:")
        readme_file_info = remote_files['files']['readme.txt']
        for attr in readme_file_info:
            print("  {:<18}: {}".format(attr, readme_file_info[attr]))
```

As you may noticed device is state machine. State transitions are defined inside
configuration file under `CONNECTION_HOPS`. Please note, that it is only config file who
knows "I need to use ssh to be on remote" - client code just says "go to remote".
Thanks to that you can exchange "how to reach remote" without any change in main code.

Above code displays:

```bash

    readme.txt file:
      permissions       : -rw-------
      hard_links_count  : 1
      owner             : demo
      group             : users
      size_raw          : 403
      size_bytes        : 403
      date              : Apr 08  2014
      name              : readme.txt
```

How about doing multiple things in parallel. Let's ping google
while asking test.rebex.net about readme.txt file:

```python
my_unix = DeviceFactory.get_device(name='MyMachine')
host = 'www.google.com'
ping_cmd = my_unix.get_cmd(cmd_name="ping", cmd_params={"destination": host, "options": "-w 6"})

remote_unix = DeviceFactory.get_device(name='RebexTestMachine')
remote_unix.goto_state(state="UNIX_REMOTE")
ls_cmd = remote_unix.get_cmd(cmd_name="ls", cmd_params={"options": "-l"})

print("Start pinging {} ...".format(host))
ping_cmd.start()                                # run command in background
print("Let's check readme.txt at {} while pinging {} ...".format(remote_unix.name, host))

remote_files = ls_cmd()                         # foreground "run in the meantime"
file_info = remote_files['files']['readme.txt']
print("readme.txt file: owner={fi[owner]}, size={fi[size_bytes]}".format(fi=file_info))

ping_stats = ping_cmd.await_done(timeout=6)     # await background command
print("ping {}: {}={}, {}={} [{}]".format(host,'packet_loss',
                                          ping_stats['packet_loss'],
                                          'time_avg',
                                          ping_stats['time_avg'],
                                          ping_stats['time_unit']))
```

```log
Start pinging www.google.com ...
Let's check readme.txt at RebexTestMachine while pinging www.google.com ...
readme.txt file: owner=demo, size=403
ping www.google.com: packet_loss=0, time_avg=35.251 [ms]
```

Besides being callable command-object works as "Future" (result promise).
You can start it in background and later await till it is done to grab result.

If we enhance our configuration with logging related info:

```yaml
    LOGGER:
      PATH: ./logs
      DATE_FORMAT: "%H:%M:%S"
```

then above code will automatically create Molers' main log (`moler.log`)
which shows activity on all devices:

```log
22:30:19.723 INFO       moler               |More logs in: ./logs
22:30:19.747 INFO       MyMachine           |Connection to: 'MyMachine' has been opened.
22:30:19.748 INFO       MyMachine           |Changed state from 'NOT_CONNECTED' into 'UNIX_LOCAL'
22:30:19.866 INFO       MyMachine           |Event 'moler.events.unix.wait4prompt.Wait4prompt':'[re.compile('^moler_bash#')]' started.
22:30:19.901 INFO       RebexTestMachine    |Connection to: 'RebexTestMachine' has been opened.
22:30:19.901 INFO       RebexTestMachine    |Changed state from 'NOT_CONNECTED' into 'UNIX_LOCAL'
22:30:19.919 INFO       RebexTestMachine    |Event 'moler.events.unix.wait4prompt.Wait4prompt':'[re.compile('demo@')]' started.
22:30:19.920 INFO       RebexTestMachine    |Event 'moler.events.unix.wait4prompt.Wait4prompt':'[re.compile('^moler_bash#')]' started.
22:30:19.921 INFO       RebexTestMachine    |Command 'moler.cmd.unix.ssh.Ssh':'TERM=xterm-mono ssh -l demo test.rebex.net' started.
22:30:19.921 INFO       RebexTestMachine    |TERM=xterm-mono ssh -l demo test.rebex.net
22:30:20.763 INFO       RebexTestMachine    |*********
22:30:20.909 INFO       RebexTestMachine    |Changed state from 'UNIX_LOCAL' into 'UNIX_REMOTE'
22:30:20.917 INFO       RebexTestMachine    |Command 'moler.cmd.unix.ssh.Ssh' finished.
22:30:20.919 INFO       MyMachine           |Command 'moler.cmd.unix.ping.Ping':'ping www.google.com -w 6' started.
22:30:20.920 INFO       MyMachine           |ping www.google.com -w 6
22:30:20.920 INFO       RebexTestMachine    |Command 'moler.cmd.unix.ls.Ls':'ls -l' started.
22:30:20.922 INFO       RebexTestMachine    |ls -l
22:30:20.985 INFO       RebexTestMachine    |Command 'moler.cmd.unix.ls.Ls' finished.
22:30:26.968 INFO       MyMachine           |Command 'moler.cmd.unix.ping.Ping' finished.
22:30:26.992 INFO       RebexTestMachine    |Event 'moler.events.unix.wait4prompt.Wait4prompt': '[re.compile('^moler_bash#')]' finished.
22:30:27.011 INFO       RebexTestMachine    |Event 'moler.events.unix.wait4prompt.Wait4prompt': '[re.compile('demo@')]' finished.
22:30:27.032 INFO       MyMachine           |Event 'moler.events.unix.wait4prompt.Wait4prompt': '[re.compile('^moler_bash#')]' finished.

```

As you may noticed main log shows code progress from high-level view - data
on connections are not visible, just activity of commands running on devices.

If you want to see in details what has happened on each device - you have it in device logs.
Moler creates log per each device
`moler.RebexTestMachine.log`:

```log
22:30:19.901  |Changed state from 'NOT_CONNECTED' into 'UNIX_LOCAL'
22:30:19.902 <|
22:30:19.919  |Event 'moler.events.unix.wait4prompt.Wait4prompt':'[re.compile('demo@')]' started.
22:30:19.920  |Event 'moler.events.unix.wait4prompt.Wait4prompt':'[re.compile('^moler_bash#')]' started.
22:30:19.921  |Command 'moler.cmd.unix.ssh.Ssh':'TERM=xterm-mono ssh -l demo test.rebex.net' started.
22:30:19.921 >|TERM=xterm-mono ssh -l demo test.rebex.net

22:30:19.924 <|TERM=xterm-mono ssh -l demo test.rebex.net

22:30:20.762 <|Password:
22:30:20.763 >|*********
22:30:20.763 <|

22:30:20.908 <|Welcome to Rebex Virtual Shell!
              |For a list of supported commands, type 'help'.
              |demo@ETNA:/$
22:30:20.909  |Changed state from 'UNIX_LOCAL' into 'UNIX_REMOTE'
22:30:20.917  |Command 'moler.cmd.unix.ssh.Ssh' finished.
22:30:20.920  |Command 'moler.cmd.unix.ls.Ls':'ls -l' started.
22:30:20.922 >|ls -l

22:30:20.974 <|ls -l

22:30:20.978 <|drwx------ 2 demo users          0 Jul 26  2017 .

22:30:20.979 <|drwx------ 2 demo users          0 Jul 26  2017 ..
              |drwx------ 2 demo users          0 Dec 03  2015 aspnet_client
              |drwx------ 2 demo users          0 Oct 27  2015 pub
              |-rw------- 1 demo users        403 Apr 08  2014 readme.txt
              |demo@ETNA:/$
22:30:20.985  |Command 'moler.cmd.unix.ls.Ls' finished.
22:30:26.992  |Event 'moler.events.unix.wait4prompt.Wait4prompt': '[re.compile('^moler_bash#')]' finished.
22:30:27.011  |Event 'moler.events.unix.wait4prompt.Wait4prompt': '[re.compile('demo@')]' finished.
```

and `moler.MyMachine.log`:

```log
22:30:19.748  |Changed state from 'NOT_CONNECTED' into 'UNIX_LOCAL'
22:30:19.748 <|
22:30:19.866  |Event 'moler.events.unix.wait4prompt.Wait4prompt':'[re.compile('^moler_bash#')]' started.
22:30:20.919  |Command 'moler.cmd.unix.ping.Ping':'ping www.google.com -w 6' started.
22:30:20.920 >|ping www.google.com -w 6

22:30:20.921 <|ping www.google.com -w 6

22:30:20.959 <|PING www.google.com (216.58.215.68) 56(84) bytes of data.
22:30:20.960 <|

22:30:21.000 <|64 bytes from waw02s16-in-f4.1e100.net (216.58.215.68): icmp_seq=1 ttl=51 time=40.1 ms
22:30:21.001 <|

22:30:21.992 <|64 bytes from waw02s16-in-f4.1e100.net (216.58.215.68): icmp_seq=2 ttl=51 time=31.0 ms

22:30:22.999 <|64 bytes from waw02s16-in-f4.1e100.net (216.58.215.68): icmp_seq=3 ttl=51 time=36.5 ms

22:30:23.996 <|64 bytes from waw02s16-in-f4.1e100.net (216.58.215.68): icmp_seq=4 ttl=51 time=31.4 ms

22:30:24.996 <|64 bytes from waw02s16-in-f4.1e100.net (216.58.215.68): icmp_seq=5 ttl=51 time=29.8 ms

22:30:26.010 <|64 bytes from waw02s16-in-f4.1e100.net (216.58.215.68): icmp_seq=6 ttl=51 time=42.4 ms

22:30:26.960 <|
              |--- www.google.com ping statistics ---
              |6 packets transmitted, 6 received, 0% packet loss, time 5007ms
              |rtt min/avg/max/mdev = 29.888/35.251/42.405/4.786 ms
              |moler_bash#
22:30:26.968  |Command 'moler.cmd.unix.ping.Ping' finished.
22:30:27.032  |Event 'moler.events.unix.wait4prompt.Wait4prompt': '[re.compile('^moler_bash#')]' finished.
```

Prevoius examples ask device to create command. We can also create command ourselves
giving it connection to operate on:


```python

    import time
    from moler.cmd.unix.ping import Ping
    from moler.connection_factory import get_connection

    host = 'www.google.com'
    terminal = get_connection(io_type='terminal', variant='threaded')  # take connection
    with terminal.open():
        ping_cmd = Ping(connection=terminal.moler_connection,
                        destination=host, options="-w 6")
        print("Start pinging {} ...".format(host))
        ping_cmd.start()
        print("Doing other stuff while pinging {} ...".format(host))
        time.sleep(3)
        ping_stats = ping_cmd.await_done(timeout=4)
        print("ping {}: {}={}, {}={} [{}]".format(host,'packet_loss',
                                                  ping_stats['packet_loss'],
                                                  'time_avg',
                                                  ping_stats['time_avg'],
                                                  ping_stats['time_unit']))
```

Please note also that connection is context manager doing open/close actions.


```bash

    Start pinging www.google.com ...
    Doing other stuff while pinging www.google.com ...
    ping www.google.com: packet_loss=0, time_avg=50.000 [ms]
```

## Reuse freedom
Library gives you freedom which part you want to reuse. We are fan's of "take what you need only".
* You may use configuration files or configure things by Python calls.

   ```python
   load_config(config={'DEVICES': {'MyMachine': {'DEVICE_CLASS': 'moler.device.unixremote.UnixLocal'}}},
               config_type='dict')
   ```
* You may use devices or create commands manually
* You can take connection or build it yourself:

   ```python
   from moler.observable_connection import ObservableConnection
   from moler.io.raw.terminal import ThreadedTerminal

   terminal_connection = ThreadedTerminal(moler_connection=ObservableConnection())
   ```
* You can even install your own implementation in place of default implementation per connection type

# API design reasoning
The main goal of command is its usage simplicity: just run it and give me back its result.

Command hides from its caller:
* a way how it realizes "runs"
* how it gets data of output to be parsed
* how it parses that data

Command shows to its caller:
* API to start/stop it or await for its completion
* API to query for its result or result readiness

Command works as [Futures and promises](https://en.wikipedia.org/wiki/Futures_and_promises)

After starting, we await for its result which is parsed out command output provided usually as dict.
Running that command and parsing its output may take some time, so till that point result computation is yet incomplete.

## Command as future
* it starts some command on device/shell over connection
  (as future-function starts it's execution)
* it parses data incoming over such connection
  (as future-function does it's processing)
* it stores result of that parsing
  (as future-function concludes in calculation result)
* it provides means to return that result
  (as future-function does via 'return' or 'yield' statement)
* it's result is not ready "just-after" calling command
  (as it is with future in contrast to function)

So command should have future API.

Quote from **_"Professional Python"_** by **Luke Sneeringer**:
> The Future is a standalone object. It is independent of the actual function that is running.
> It does nothing but store the state and result information.

Command differs in that it is both:
* function-like object performing computation
* future-like object storing result of that computation.

## Command vs. Connection-observer
Command is just "active version" of connection observer.

Connection observer is passive since it just observes connection for some data;
data that may just asynchronously appear (alarms, reboots or anything you want).
Intention here is split of responsibility: one observer is looking for alarms,
another one for reboots.

Command is active since it actively triggers some output on connection
by sending command-string over that connection. So, it activates some action
on device-behind-connection. That action is "command" in device terminology.
Like `ping` on bash console/device. And it produces that "command" output.
That output is what Moler's Command as connection-observer is looking for.

## Most well known Python's futures
* [concurrent.futures.Future](https://docs.python.org/3/library/concurrent.futures.html)
* [asyncio.Future](https://docs.python.org/3/library/asyncio-task.html#future)

| API                     | concurrent.futures.Future                   | asyncio.Future                                      |
| :---------------------- | :------------------------------------------ | :-------------------------------------------------- |
| storing result          | :white_check_mark: `set_result()`           | :white_check_mark: `set_result()`                   |
| result retrieval        | :white_check_mark: `result()`               | :white_check_mark: `result()`                       |
| storing failure cause   | :white_check_mark: `set_exception()`        | :white_check_mark: `set_exception()`                |
| failure cause retrieval | :white_check_mark: `exception()`            | :white_check_mark: `exception()`                    |
| stopping                | :white_check_mark: `cancel()`               | :white_check_mark: `cancel()`                       |
| check if stopped        | :white_check_mark: `cancelled()`            | :white_check_mark: `cancelled()`                    |
| check if running        | :white_check_mark: `running()`              | :no_entry_sign: `(but AbstractEventLoop.running())` |
| check if completed      | :white_check_mark: `done()`                 | :white_check_mark: `done()`                         |
| subscribe completion    | :white_check_mark: `add_done_callback()`    | :white_check_mark: `add_done_callback()`            |
| unsubscribe completion  | :no_entry_sign:                             | :white_check_mark: `remove_done_callback()`         |

Starting callable to be run "as future" is done by entities external to future-object

| API              | concurrent.futures<br>start via Executor objects (thread/proc) | asyncio<br>start via module-lvl functions or ev-loop |
| ---------------- | ---------------------------------------- | ---------------------------------------------- |
| start callable   | submit(fn, *args, **kwargs)<br>Schedules callable to be executed as<br>fn(*args **kwargs) -> Future | ensure_future(coro_or_future) -> Task<br>future = run_coroutine_threadsafe(coro, loop) |
| start same callable<br>on data iterator | map(fn, *iterables, timeout) -> iterator | join_future = asyncio.gather(*map(f, iterable))<br>loop.run_until_complete(join_future)|

Awaiting completion of future is done by entities external to future-object

| API               | concurrent.futures<br>awaiting by module level functions | asyncio<br>awaiting by module-lvl functions or ev-loop |
| ----------------- | ------------------------------------------ | -------------------------------------------- |
| await completion  |  done, not_done = wait(futures, timeout) -> futures | done, not_done = await wait(futures)<br>results = await gather(futures)<br>result = await future<br>result = yield from future<br>result = await coroutine<br>result = yield from coroutine<br>result = yield from wait_for(future, timeout)<br>loop.run_until_complete(future) -> blocking run |
| process as they<br>complete | for done in as_completed(futures, timeout) -> futures | for done in as_completed(futures, timeout) -> futures |

## Fundamental difference of command
Contrary to **concurrent.futures** and **asyncio** we don't want command to be run by some external entity.
We want it to be self-executable for usage simplicity.
We want to take command and just say to it:
* **"run"** or **"run in background"**
* and not **"Hi, external runner, would you run/run-background that command for me"**

# Designed API
1. create command object
``` python
command = Command()
```

2. run it synchronously/blocking and get result in one shot behaves like function call since Command is callable.

Run-as-callable gives big advantage since it fits well in python ecosystem.
``` python
result = command()
```
function example:
``` python
map(ping_cmd, all_machines_to_validate_reachability)
```

3. run it asynchronously/nonblocking
``` python
command_as_future = command.start()
```

4. shift from background to foreground

**asyncio:** variant looks like:
``` python
result = await future
done_futures, pending = yield from asyncio.wait(futures)
result = yield from asyncio.wait_for(future, 60.0)
```
and **concurrent.futures** variant looks like:
``` python
done_futures, pending = wait(futures)
```
Moler's API maps to above well-known API
``` python
result = command.await_done(timeout)
```
* it is "internal" to command "Hi command, that is what I want from you" (above APIs say "Hi you there, that is what I want you to do with command")
* it directly (Zen of Python) shows what we are awaiting for
* timeout is required parameter (not as in concurrent.futures) since we don't expect endless execution of command (user must know what is worst case timeout to await command completion)<|MERGE_RESOLUTION|>--- conflicted
+++ resolved
@@ -12,15 +12,12 @@
 3. [API design reasoning](#api-design-reasoning)
 4. [Designed API](#designed-api)
 
-<<<<<<< HEAD
-# ![moler logo](graphics/moler_logo_small.png)
-=======
 # Changelog
 View our [chronological list](https://github.com/nokia/moler/blob/master/CHANGELOG.md) of user-facing changes, large and small, made to the Moler project.
 
 
+# ![moler logo](graphics/moler_logo_small.png)
 # Moler
->>>>>>> 006c8078
 Moler ([name origin](https://github.com/nokia/moler/wiki#moler-name-origin)) is Python library
 that provides "bricks" for building  automated tests.
 All these "bricks" have clearly defined responsibilities, have similar API,
