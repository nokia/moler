[![image](https://img.shields.io/badge/pypi-v0.5.2-blue.svg)](https://pypi.org/project/moler/)
[![image](https://img.shields.io/badge/python-2.7%20%7C%203.5%20%7C%203.6%20%7C%203.7-blue.svg)](https://pypi.org/project/moler/)
[![Build Status](https://travis-ci.org/nokia/moler.svg?branch=master)](https://travis-ci.org/nokia/moler)
[![Coverage Status](https://coveralls.io/repos/github/nokia/moler/badge.svg?branch=master)](https://coveralls.io/github/nokia/moler?branch=master)
[![BCH compliance](https://bettercodehub.com/edge/badge/nokia/moler?branch=master)](https://bettercodehub.com/)
[![Codacy Badge](https://api.codacy.com/project/badge/Grade/355afc9110f34d549b7c08c33961827c)](https://www.codacy.com/app/mplichta/moler?utm_source=github.com&amp;utm_medium=referral&amp;utm_content=nokia/moler&amp;utm_campaign=Badge_Grade)
[![License](https://img.shields.io/badge/License-BSD%203--Clause-blue.svg)](./LICENSE)

# Table of Contents
1. [Moler info](#moler)
2. [Moler usage examples](#moler-usage-examples)
3. [API design reasoning](#api-design-reasoning)
4. [Designed API](#designed-api)

# Moler
Moler ([name origin](https://github.com/nokia/moler/wiki#moler-name-origin)) is Python library
that provides "bricks" for building  automated tests.
All these "bricks" have clearly defined responsibilities, have similar API,
follow same construction pattern (so new ones are easy to create).

Here they are:
* Commands as self-reliant object
  * to allow for command triggering and parsing encapsulated in single object (lower maintenance cost)
* Event observers & callbacks (alarms are events example)
  * to allow for online reaction (not offline postprocessing)
* Run observers/commands in the background
  * to allow for test logic decomposition into multiple commands running in parallel
  * to allow for handling unexpected system behavior (reboots, alarms)
* State machines -> automatic auto-connecting after dropped connection
  * to increase framework auto-recovery and help in troubleshooting "what went wrong"
* Automatic logging of all connections towards devices used by tests
  * to decrease investigation time by having logs focused on different parts of system under test

# Moler usage examples
Let's see Moler in action. Here is hypothetical use case: "find PIDs of all python processes":

```python

    from moler.config import load_config
    from moler.device.device import DeviceFactory

<<<<<<< HEAD
    load_config(config='my_devices.yml')                      # description of available devices
=======
    load_config(config='my_devices.yml')                    # description of available devices
>>>>>>> 18b28281
    my_unix = DeviceFactory.get_device(name='MyMachine')    # take specific device out of available ones
    ps_cmd = my_unix.get_cmd(cmd_name="ps",                 # take command of that device
                             cmd_params={"options": "-ef"})

    processes_info = ps_cmd()                               # run the command, it returns result
    for proc_info in processes_info:
        if 'python' in proc_info['CMD']:
            print("PID: {info[PID]} CMD: {info[CMD]}".format(info=proc_info))
```

* To have command we ask device "give me such command".
* To run command we just call it as function (command object is callable)
* What command returns is usually dict or list of dicts - easy to process

Above code displays:

```bash

    PID: 1817 CMD: /usr/bin/python /usr/share/system-config-printer/applet.py
    PID: 21825 CMD: /usr/bin/python /home/gl/moler/examples/command/unix_ps.py
```

How does it know what `'MyMachine'` means? Code loads definition from `my_devices.yml` configuration file:

```yaml

    DEVICES:

      MyMachine:
        DEVICE_CLASS: moler.device.unixremote.UnixLocal

      RebexTestMachine:
        DEVICE_CLASS: moler.device.unixremote.UnixRemote
        CONNECTION_HOPS:
          UNIX_LOCAL:                # from state
            UNIX_REMOTE:             # to state
              execute_command: ssh   # via command
              command_params:        # with params
                expected_prompt: demo@
                host: test.rebex.net
                login: demo
                password: password
                set_timeout: False   # remote doesn't support: export TMOUT
```

We have remote machine in our config. Let's check if there is 'readme.txt' file
on that machine (and some info about the file):

```python

    remote_unix = DeviceFactory.get_device(name='RebexTestMachine')  # it starts in local shell
    remote_unix.goto_state(state="UNIX_REMOTE")                      # make it go to remote shell

    ls_cmd = remote_unix.get_cmd(cmd_name="ls", cmd_params={"options": "-l"})

    remote_files = ls_cmd()

    if 'readme.txt' in remote_files['files']:
        print("readme.txt file:")
        readme_file_info = remote_files['files']['readme.txt']
        for attr in readme_file_info:
            print("  {:<18}: {}".format(attr, readme_file_info[attr]))
```

As you may noticed device is state machine. State transitions are defined inside
configuration file under `CONNECTION_HOPS`. Please note, that it is only config file who
knows "I need to use ssh to be on remote" - client code just says "go to remote".
Thanks to that you can exchange "how to reach remote" without any change in main code.

Above code displays:

```bash

    readme.txt file:
      permissions       : -rw-------
      hard_links_count  : 1
      owner             : demo
      group             : users
      size_raw          : 403
      size_bytes        : 403
      date              : Apr 08  2014
      name              : readme.txt
```

How about doing multiple things in parallel. Let's ping google
while asking test.rebex.net about readme.txt file:

```python
my_unix = DeviceFactory.get_device(name='MyMachine')
host = 'www.google.com'
ping_cmd = my_unix.get_cmd(cmd_name="ping", cmd_params={"destination": host, "options": "-w 6"})

remote_unix = DeviceFactory.get_device(name='RebexTestMachine')
remote_unix.goto_state(state="UNIX_REMOTE")
ls_cmd = remote_unix.get_cmd(cmd_name="ls", cmd_params={"options": "-l"})

print("Start pinging {} ...".format(host))
ping_cmd.start()                                # run command in background
print("Let's check readme.txt at {} while pinging {} ...".format(remote_unix.name, host))

remote_files = ls_cmd()                         # foreground "run in the meantime"
file_info = remote_files['files']['readme.txt']
print("readme.txt file: owner={fi[owner]}, size={fi[size_bytes]}".format(fi=file_info))

ping_stats = ping_cmd.await_done(timeout=6)     # await background command
print("ping {}: {}={}, {}={} [{}]".format(host,'packet_loss',
                                          ping_stats['packet_loss'],
                                          'time_avg',
                                          ping_stats['time_avg'],
                                          ping_stats['time_unit']))
```

```log
Start pinging www.google.com ...
Let's check readme.txt at RebexTestMachine while pinging www.google.com ...
readme.txt file: owner=demo, size=403
ping www.google.com: packet_loss=0, time_avg=35.251 [ms]
```

Besides being callable command-object works as "Future" (result promise).
You can start it in background and later await till it is done to grab result.

If we enhance our configuration with logging related info:

```yaml
    LOGGER:
      PATH: ./logs
      DATE_FORMAT: "%H:%M:%S"
```

then above code will automatically create Molers' main log (`moler.log`)
which shows activity on all devices:

```log
22:30:19.723 INFO       moler               |More logs in: ./logs
22:30:19.747 INFO       MyMachine           |Connection to: 'MyMachine' has been opened.
22:30:19.748 INFO       MyMachine           |Changed state from 'NOT_CONNECTED' into 'UNIX_LOCAL'
22:30:19.866 INFO       MyMachine           |Event 'moler.events.unix.wait4prompt.Wait4prompt':'[re.compile('^moler_bash#')]' started.
22:30:19.901 INFO       RebexTestMachine    |Connection to: 'RebexTestMachine' has been opened.
22:30:19.901 INFO       RebexTestMachine    |Changed state from 'NOT_CONNECTED' into 'UNIX_LOCAL'
22:30:19.919 INFO       RebexTestMachine    |Event 'moler.events.unix.wait4prompt.Wait4prompt':'[re.compile('demo@')]' started.
22:30:19.920 INFO       RebexTestMachine    |Event 'moler.events.unix.wait4prompt.Wait4prompt':'[re.compile('^moler_bash#')]' started.
22:30:19.921 INFO       RebexTestMachine    |Command 'moler.cmd.unix.ssh.Ssh':'TERM=xterm-mono ssh -l demo test.rebex.net' started.
22:30:19.921 INFO       RebexTestMachine    |TERM=xterm-mono ssh -l demo test.rebex.net
22:30:20.763 INFO       RebexTestMachine    |*********
22:30:20.909 INFO       RebexTestMachine    |Changed state from 'UNIX_LOCAL' into 'UNIX_REMOTE'
22:30:20.917 INFO       RebexTestMachine    |Command 'moler.cmd.unix.ssh.Ssh' finished.
22:30:20.919 INFO       MyMachine           |Command 'moler.cmd.unix.ping.Ping':'ping www.google.com -w 6' started.
22:30:20.920 INFO       MyMachine           |ping www.google.com -w 6
22:30:20.920 INFO       RebexTestMachine    |Command 'moler.cmd.unix.ls.Ls':'ls -l' started.
22:30:20.922 INFO       RebexTestMachine    |ls -l
22:30:20.985 INFO       RebexTestMachine    |Command 'moler.cmd.unix.ls.Ls' finished.
22:30:26.968 INFO       MyMachine           |Command 'moler.cmd.unix.ping.Ping' finished.
22:30:26.992 INFO       RebexTestMachine    |Event 'moler.events.unix.wait4prompt.Wait4prompt': '[re.compile('^moler_bash#')]' finished.
22:30:27.011 INFO       RebexTestMachine    |Event 'moler.events.unix.wait4prompt.Wait4prompt': '[re.compile('demo@')]' finished.
22:30:27.032 INFO       MyMachine           |Event 'moler.events.unix.wait4prompt.Wait4prompt': '[re.compile('^moler_bash#')]' finished.

```

As you may noticed main log shows code progress from high-level view - data
on connections are not visible, just activity of commands running on devices.

If you want to see in details what has happened on each device - you have it in device logs.
Moler creates log per each device
`moler.RebexTestMachine.log`:

```log
22:30:19.901  |Changed state from 'NOT_CONNECTED' into 'UNIX_LOCAL'
22:30:19.902 <|
22:30:19.919  |Event 'moler.events.unix.wait4prompt.Wait4prompt':'[re.compile('demo@')]' started.
22:30:19.920  |Event 'moler.events.unix.wait4prompt.Wait4prompt':'[re.compile('^moler_bash#')]' started.
22:30:19.921  |Command 'moler.cmd.unix.ssh.Ssh':'TERM=xterm-mono ssh -l demo test.rebex.net' started.
22:30:19.921 >|TERM=xterm-mono ssh -l demo test.rebex.net

22:30:19.924 <|TERM=xterm-mono ssh -l demo test.rebex.net

22:30:20.762 <|Password:
22:30:20.763 >|*********
22:30:20.763 <|

22:30:20.908 <|Welcome to Rebex Virtual Shell!
              |For a list of supported commands, type 'help'.
              |demo@ETNA:/$
22:30:20.909  |Changed state from 'UNIX_LOCAL' into 'UNIX_REMOTE'
22:30:20.917  |Command 'moler.cmd.unix.ssh.Ssh' finished.
22:30:20.920  |Command 'moler.cmd.unix.ls.Ls':'ls -l' started.
22:30:20.922 >|ls -l

22:30:20.974 <|ls -l

22:30:20.978 <|drwx------ 2 demo users          0 Jul 26  2017 .

22:30:20.979 <|drwx------ 2 demo users          0 Jul 26  2017 ..
              |drwx------ 2 demo users          0 Dec 03  2015 aspnet_client
              |drwx------ 2 demo users          0 Oct 27  2015 pub
              |-rw------- 1 demo users        403 Apr 08  2014 readme.txt
              |demo@ETNA:/$
22:30:20.985  |Command 'moler.cmd.unix.ls.Ls' finished.
22:30:26.992  |Event 'moler.events.unix.wait4prompt.Wait4prompt': '[re.compile('^moler_bash#')]' finished.
22:30:27.011  |Event 'moler.events.unix.wait4prompt.Wait4prompt': '[re.compile('demo@')]' finished.
```

and `moler.MyMachine.log`:

```log
22:30:19.748  |Changed state from 'NOT_CONNECTED' into 'UNIX_LOCAL'
22:30:19.748 <|
22:30:19.866  |Event 'moler.events.unix.wait4prompt.Wait4prompt':'[re.compile('^moler_bash#')]' started.
22:30:20.919  |Command 'moler.cmd.unix.ping.Ping':'ping www.google.com -w 6' started.
22:30:20.920 >|ping www.google.com -w 6

22:30:20.921 <|ping www.google.com -w 6

22:30:20.959 <|PING www.google.com (216.58.215.68) 56(84) bytes of data.
22:30:20.960 <|

22:30:21.000 <|64 bytes from waw02s16-in-f4.1e100.net (216.58.215.68): icmp_seq=1 ttl=51 time=40.1 ms
22:30:21.001 <|

22:30:21.992 <|64 bytes from waw02s16-in-f4.1e100.net (216.58.215.68): icmp_seq=2 ttl=51 time=31.0 ms

22:30:22.999 <|64 bytes from waw02s16-in-f4.1e100.net (216.58.215.68): icmp_seq=3 ttl=51 time=36.5 ms

22:30:23.996 <|64 bytes from waw02s16-in-f4.1e100.net (216.58.215.68): icmp_seq=4 ttl=51 time=31.4 ms

22:30:24.996 <|64 bytes from waw02s16-in-f4.1e100.net (216.58.215.68): icmp_seq=5 ttl=51 time=29.8 ms

22:30:26.010 <|64 bytes from waw02s16-in-f4.1e100.net (216.58.215.68): icmp_seq=6 ttl=51 time=42.4 ms

22:30:26.960 <|
              |--- www.google.com ping statistics ---
              |6 packets transmitted, 6 received, 0% packet loss, time 5007ms
              |rtt min/avg/max/mdev = 29.888/35.251/42.405/4.786 ms
              |moler_bash#
22:30:26.968  |Command 'moler.cmd.unix.ping.Ping' finished.
22:30:27.032  |Event 'moler.events.unix.wait4prompt.Wait4prompt': '[re.compile('^moler_bash#')]' finished.
```

Prevoius examples ask device to create command. We can also create command ourselves
giving it connection to operate on:


```python

    import time
    from moler.cmd.unix.ping import Ping
    from moler.connection import get_connection

    host = 'www.google.com'
    terminal = get_connection(io_type='terminal', variant='threaded')  # take connection
    with terminal.open():
        ping_cmd = Ping(connection=terminal.moler_connection,
                        destination=host, options="-w 6")
        print("Start pinging {} ...".format(host))
        ping_cmd.start()
        print("Doing other stuff while pinging {} ...".format(host))
        time.sleep(3)
        ping_stats = ping_cmd.await_done(timeout=4)
        print("ping {}: {}={}, {}={} [{}]".format(host,'packet_loss',
                                                  ping_stats['packet_loss'],
                                                  'time_avg',
                                                  ping_stats['time_avg'],
                                                  ping_stats['time_unit']))
```

Please note also that connection is context manager doing open/close actions.


```bash

    Start pinging www.google.com ...
    Doing other stuff while pinging www.google.com ...
    ping www.google.com: packet_loss=0, time_avg=50.000 [ms]
```

## Reuse freedom
Library gives you freedom which part you want to reuse. We are fan's of "take what you need only".
* You may use configuration files or configure things by Python calls.

   ```python
   load_config(config={'DEVICES': {'MyMachine': {'DEVICE_CLASS': 'moler.device.unixremote.UnixLocal'}}},
               config_type='dict')
   ```
* You may use devices or create commands manually
* You can take connection or build it yourself:

   ```python
   from moler.connection import ObservableConnection
   from moler.io.raw.terminal import ThreadedTerminal

   terminal_connection = ThreadedTerminal(moler_connection=ObservableConnection())
   ```
* You can even install your own implementation in place of default implementation per connection type

# API design reasoning
The main goal of command is its usage simplicity: just run it and give me back its result.

Command hides from its caller:
* a way how it realizes "runs"
* how it gets data of output to be parsed
* how it parses that data

Command shows to its caller:
* API to start/stop it or await for its completion
* API to query for its result or result readiness

Command works as [Futures and promises](https://en.wikipedia.org/wiki/Futures_and_promises)

After starting, we await for its result which is parsed out command output provided usually as dict.
Running that command and parsing its output may take some time, so till that point result computation is yet incomplete.

## Command as future
* it starts some command on device/shell over connection
  (as future-function starts it's execution)
* it parses data incoming over such connection
  (as future-function does it's processing)
* it stores result of that parsing
  (as future-function concludes in calculation result)
* it provides means to return that result
  (as future-function does via 'return' or 'yield' statement)
* it's result is not ready "just-after" calling command
  (as it is with future in contrast to function)

So command should have future API.

Quote from **_"Professional Python"_** by **Luke Sneeringer**:
> The Future is a standalone object. It is independent of the actual function that is running.
> It does nothing but store the state and result information.

Command differs in that it is both:
* function-like object performing computation
* future-like object storing result of that computation.

## Command vs. Connection-observer
Command is just "active version" of connection observer.

Connection observer is passive since it just observes connection for some data;
data that may just asynchronously appear (alarms, reboots or anything you want).
Intention here is split of responsibility: one observer is looking for alarms,
another one for reboots.

Command is active since it actively triggers some output on connection
by sending command-string over that connection. So, it activates some action
on device-behind-connection. That action is "command" in device terminology.
Like `ping` on bash console/device. And it produces that "command" output.
That output is what Moler's Command as connection-observer is looking for.

## Most well known Python's futures
* [concurrent.futures.Future](https://docs.python.org/3/library/concurrent.futures.html)
* [asyncio.Future](https://docs.python.org/3/library/asyncio-task.html#future)

| API                     | concurrent.futures.Future                   | asyncio.Future                                      |
| :---------------------- | :------------------------------------------ | :-------------------------------------------------- |
| storing result          | :white_check_mark: `set_result()`           | :white_check_mark: `set_result()`                   |
| result retrieval        | :white_check_mark: `result()`               | :white_check_mark: `result()`                       |
| storing failure cause   | :white_check_mark: `set_exception()`        | :white_check_mark: `set_exception()`                |
| failure cause retrieval | :white_check_mark: `exception()`            | :white_check_mark: `exception()`                    |
| stopping                | :white_check_mark: `cancel()`               | :white_check_mark: `cancel()`                       |
| check if stopped        | :white_check_mark: `cancelled()`            | :white_check_mark: `cancelled()`                    |
| check if running        | :white_check_mark: `running()`              | :no_entry_sign: `(but AbstractEventLoop.running())` |
| check if completed      | :white_check_mark: `done()`                 | :white_check_mark: `done()`                         |
| subscribe completion    | :white_check_mark: `add_done_callback()`    | :white_check_mark: `add_done_callback()`            |
| unsubscribe completion  | :no_entry_sign:                             | :white_check_mark: `remove_done_callback()`         |

Starting callable to be run "as future" is done by entities external to future-object

| API              | concurrent.futures<br>start via Executor objects (thread/proc) | asyncio<br>start via module-lvl functions or ev-loop |
| ---------------- | ---------------------------------------- | ---------------------------------------------- |
| start callable   | submit(fn, *args, **kwargs)<br>Schedules callable to be executed as<br>fn(*args **kwargs) -> Future | ensure_future(coro_or_future) -> Task<br>future = run_coroutine_threadsafe(coro, loop) |
| start same callable<br>on data iterator | map(fn, *iterables, timeout) -> iterator | join_future = asyncio.gather(*map(f, iterable))<br>loop.run_until_complete(join_future)|

Awaiting completion of future is done by entities external to future-object

| API               | concurrent.futures<br>awaiting by module level functions | asyncio<br>awaiting by module-lvl functions or ev-loop |
| ----------------- | ------------------------------------------ | -------------------------------------------- |
| await completion  |  done, not_done = wait(futures, timeout) -> futures | done, not_done = await wait(futures)<br>results = await gather(futures)<br>result = await future<br>result = yield from future<br>result = await coroutine<br>result = yield from coroutine<br>result = yield from wait_for(future, timeout)<br>loop.run_until_complete(future) -> blocking run |
| process as they<br>complete | for done in as_completed(futures, timeout) -> futures | for done in as_completed(futures, timeout) -> futures |

## Fundamental difference of command
Contrary to **concurrent.futures** and **asyncio** we don't want command to be run by some external entity.
We want it to be self-executable for usage simplicity.
We want to take command and just say to it:
* **"run"** or **"run in background"**
* and not **"Hi, external runner, would you run/run-background that command for me"**

# Designed API
1. create command object
``` python
command = Command()
```

2. run it synchronously/blocking and get result in one shot behaves like function call since Command is callable.

Run-as-callable gives big advantage since it fits well in python ecosystem.
``` python
result = command()
```
function example:
``` python
map(ping_cmd, all_machines_to_validate_reachability)
```

3. run it asynchronously/nonblocking
``` python
command_as_future = command.start()
```

4. shift from background to foreground

**asyncio:** variant looks like:
``` python
result = await future
done_futures, pending = yield from asyncio.wait(futures)
result = yield from asyncio.wait_for(future, 60.0)
```
and **concurrent.futures** variant looks like:
``` python
done_futures, pending = wait(futures)
```
Moler's API maps to above well-known API
``` python
result = command.await_done(timeout)
```
* it is "internal" to command "Hi command, that is what I want from you" (above APIs say "Hi you there, that is what I want you to do with command")
* it directly (Zen of Python) shows what we are awaiting for
* timeout is required parameter (not as in concurrent.futures) since we don't expect endless execution of command (user must know what is worst case timeout to await command completion)<|MERGE_RESOLUTION|>--- conflicted
+++ resolved
@@ -39,11 +39,7 @@
     from moler.config import load_config
     from moler.device.device import DeviceFactory
 
-<<<<<<< HEAD
-    load_config(config='my_devices.yml')                      # description of available devices
-=======
     load_config(config='my_devices.yml')                    # description of available devices
->>>>>>> 18b28281
     my_unix = DeviceFactory.get_device(name='MyMachine')    # take specific device out of available ones
     ps_cmd = my_unix.get_cmd(cmd_name="ps",                 # take command of that device
                              cmd_params={"options": "-ef"})
