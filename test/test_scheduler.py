--- conflicted
+++ resolved
@@ -13,6 +13,7 @@
 import pytest
 import sys
 import platform
+import asyncio
 
 
 pytestmark = pytest.mark.skipif('Linux' != platform.system(), reason="Skip for no Linux system.")
@@ -98,19 +99,13 @@
     assert (3 == values['number'])
 
 
-<<<<<<< HEAD
-@pytest.mark.skipif(sys.version_info > (3, 6), reason="We don't use asyncio.")
-def test_asyncio_test_job():
-    import asyncio
-    loop = asyncio.get_event_loop()
-=======
+
 @pytest.mark.skipif(sys.version_info < (3, 9), reason="Apscheduler")
 def test_asyncio_test_job():
     try:
         loop = asyncio.get_running_loop()
     except RuntimeError:
         return  # No working asyncio
->>>>>>> 4ee56513
     Scheduler.change_kind("asyncio")
     values = {'number': 0}
     job = Scheduler.get_job(callback=callback, interval=0.1, callback_params={'param_dict': values})
