--- conflicted
+++ resolved
@@ -51,8 +51,6 @@
         su_cmd()
 
 
-<<<<<<< HEAD
-=======
 def test_sudo_su(buffer_connection):
     from moler.cmd.unix.sudo import Sudo
     command_output = """sudo su -c 'pwd'
@@ -115,7 +113,6 @@
     assert "Both 'cmd_object' and 'cmd_class_name' parameters were provided" in str(err.value)
 
 
->>>>>>> bc6e6898
 def test_su_catches_missing_binary_failure(buffer_connection):
     from moler.exceptions import CommandFailure
 
@@ -125,11 +122,7 @@
     su_cmd = Su(connection=buffer_connection.moler_connection)
     with pytest.raises(CommandFailure) as err:
         su_cmd()
-<<<<<<< HEAD
-    assert "ERROR: /system/bin/sh: su: not found" in str(err.value)
-=======
     assert "/system/bin/sh: su: not found" in str(err.value)
->>>>>>> bc6e6898
 
 
 @pytest.fixture
