# -*- coding: utf-8 -*-

__author__ = 'Grzegorz Latuszek, Marcin Usielski'
__copyright__ = 'Copyright (C) 2018, Nokia'
__email__ = 'grzegorz.latuszek@nokia.com, marcin.usielski@nokia.com'

import importlib
import time

import pytest

from moler.connection import ObservableConnection
from moler.connection_observer import ConnectionObserver
from moler.helpers import instance_id


def test_connection_observer_instance_is_callable(connection_observer_major_base_class):
    """Future-like objects are callable"""
    assert callable(connection_observer_major_base_class)


def test_calling_start_on_connection_observer_returns_itself(do_nothing_connection_observer__for_major_base_class,
                                                             connection_to_remote):
    """
    connection_observer.start() is asynchronous run. Return itself to allow for acting on it.
    Simplest (stupid) case: connection_observer.start().await_done()
    """
    connection_observer = do_nothing_connection_observer__for_major_base_class
    connection_observer.connection = connection_to_remote.moler_connection
    assert connection_observer == connection_observer.start()


# str representation of class instances may be specific for given class - means: each derived class
# of ConnectionObserver may define its own __str__ conversion (or reuse the one from base class).
# But that doesn't break connection-observer API conformance - it is just textual representation.
# So, we don't make this test parametrized - we just check __str__ of ConnectionObserver
def test_str_conversion_of_connection_observer_object():
    """
    String conversion shows class of connection_observer object
    and id to allow for differentiating between multiple instances of same connection_observer
    """

    class TransferCounter(ConnectionObserver):
        def __init__(self, connection=None):
            super(TransferCounter, self).__init__(connection=connection)
            self.received_bytes = 0

        def data_received(self, data):
            self.received_bytes += len(data)

    transfer_received = TransferCounter()
    observer_id = instance_id(transfer_received)
    assert 'TransferCounter(id:{})'.format(observer_id) == str(transfer_received)


# repr - same analysis as for str above
def test_repr_conversion_of_connection_observer_object():
    """
    repr() conversion shows same output as str()
    plus embedded connection used by connection_observer
    """

    class SshConnection(object):
        def __init__(self, target_host):
            self.target_host = target_host

        def __repr__(self):
            return "<SshConnection({})>".format(self.target_host)

    class TransferCounter(ConnectionObserver):
        def __init__(self, connection=None):
            super(TransferCounter, self).__init__(connection=connection)
            self.received_bytes = 0

        def data_received(self, data):
            self.received_bytes += len(data)

    conn = SshConnection(target_host='127.0.0.1')
    transfer_received = TransferCounter(connection=conn)
    observer_id = instance_id(transfer_received)

    # repr(conn_observer) uses repr(connection) which is used by that observer
    assert 'TransferCounter(id:{}, using <SshConnection(127.0.0.1)>)'.format(observer_id) == repr(transfer_received)

    transfer_received.connection = None
    assert 'TransferCounter(id:{}, using <NO CONNECTION>)'.format(observer_id) == repr(transfer_received)


def test_connection_observer_stores_connection_it_is_operating_on(do_nothing_connection_observer__for_major_base_class):
    """Observers need to read from connection"""
    connection_observer_instance = do_nothing_connection_observer__for_major_base_class
    assert hasattr(connection_observer_instance, "connection")


def test_connection_observer_can_be_given_connection_it_is_operating_on(
        do_nothing_connection_observer_class__for_major_base_class):
    """We want ability to set it during construction time or later via direct member set"""
    connection_observer_class = do_nothing_connection_observer_class__for_major_base_class

    class Connection(object):
        pass

    conn = Connection()

    observer_with_connection_from_startup = connection_observer_class(connection=conn)
    assert observer_with_connection_from_startup.connection == conn

    observer_with_later_set_connection = connection_observer_class()
    observer_with_later_set_connection.connection = conn
    assert observer_with_later_set_connection.connection == conn


def test_connection_is_required_to_start_connection_observer(do_nothing_connection_observer__for_major_base_class):
    from moler.exceptions import NoConnectionProvided
    connection_observer = do_nothing_connection_observer__for_major_base_class
    # no connection at construction nor later assignment '.connection = ...'
    assert not connection_observer.connection

    with pytest.raises(NoConnectionProvided):
        connection_observer.start()  # start background-run of connection_observer-future


def test_connection_observer_is_running_after_it_calls_start(do_nothing_connection_observer__for_major_base_class,
                                                             connection_to_remote):
    connection_observer = do_nothing_connection_observer__for_major_base_class
    assert not connection_observer.running()
    connection_observer.connection = connection_to_remote.moler_connection
    connection_observer.start()  # start background-run of connection_observer-future
    assert connection_observer.running()


def test_connection_observer_is_not_running_after_it_is_done(do_nothing_connection_observer__for_major_base_class,
                                                             connection_to_remote):
    connection_observer = do_nothing_connection_observer__for_major_base_class
    connection_observer.connection = connection_to_remote.moler_connection
    connection_observer.start()  # start background-run of connection_observer-future
    assert connection_observer.running()
    connection_observer.cancel()  # one of ways to make it done; others are tested elsewhere
    assert not connection_observer.running()


def test_connection_observer_call_passes_positional_arguments_to_start(
        do_nothing_connection_observer_class__for_major_base_class):
    called_with_params = []

    class ParametrizedObserver(do_nothing_connection_observer_class__for_major_base_class):
        def start(self, timeout, param1, param2):
            called_with_params.append(param1)
            called_with_params.append(param2)

    connection_observer = ParametrizedObserver()

    connection_observer(1., 23, "foo")

    assert called_with_params == [23, "foo"]


def test_connection_observer_call_passes_keyword_arguments_to_start(
        do_nothing_connection_observer_class__for_major_base_class):
    called_with_params = []

    class ParametrizedObserver(do_nothing_connection_observer_class__for_major_base_class):
        def start(self, timeout, param1, param2):
            called_with_params.append(param1)
            called_with_params.append(param2)

    observer = ParametrizedObserver()

    observer(param2="foo", param1=23)

    assert called_with_params == [23, "foo"]


def test_connection_observer_is_done_after_setting_result(do_nothing_connection_observer__for_major_base_class):
    connection_observer = do_nothing_connection_observer__for_major_base_class
    assert not connection_observer.done()
    # We start feeding connection-observer with data coming from connection
    # till it decides "ok, I've found what I was looking for"
    # and it internally sets the result
    connection_observer.set_result(14361)
    assert connection_observer.done()


def test_connection_observer_is_done_after_setting_exception(do_nothing_connection_observer__for_major_base_class):
    connection_observer = do_nothing_connection_observer__for_major_base_class
    assert not connection_observer.done()
    # We start feeding connection-observer with data coming from connection
    # till it decides "ok, I've found something what indicates error-condition"
    #                  or it catches exception of it's internal processing
    # and it internally sets the exception
    connection_observer.set_exception(IndexError())
    assert connection_observer.done()

    ConnectionObserver.get_unraised_exceptions()


def test_connection_observer_is_done_after_cancelling(do_nothing_connection_observer__for_major_base_class):
    connection_observer = do_nothing_connection_observer__for_major_base_class
    assert not connection_observer.done()
    # We start feeding connection-observer with data coming from connection
    # but before it finds what it is waiting for
    # its user cancels it
    connection_observer.cancel()
    assert connection_observer.done()


def test_connection_observer_is_cancelled_after_cancelling(do_nothing_connection_observer__for_major_base_class):
    connection_observer = do_nothing_connection_observer__for_major_base_class
    assert not connection_observer.cancelled()
    # We start feeding connection-observer with data coming from connection
    # but before it finds what it is waiting for
    # its user cancels it
    connection_observer.cancel()
    assert connection_observer.cancelled()


def test_cancel_returns_false_if_connection_observer_is_cancelled(do_nothing_connection_observer__for_major_base_class):
    connection_observer = do_nothing_connection_observer__for_major_base_class
    # We start feeding connection-observer with data coming from connection
    # but before it finds what it is waiting for
    # its user cancels it
    connection_observer.cancel()
    # after that user cancels it again
    assert connection_observer.cancel() == False


def test_cancel_returns_false_if_connection_observer_is_done(do_nothing_connection_observer__for_major_base_class):
    connection_observer = do_nothing_connection_observer__for_major_base_class
    # We start feeding connection-observer with data coming from connection
    # till it decides "ok, I've found what I was looking for"
    # and it internally sets the result
    connection_observer.set_result(14361)  # connection_observer internally sets the result
    # after that its user cancels it
    assert connection_observer.cancel() == False


def test_cancel_returns_true_if_connection_observer_is_not_cancelled_nor_done(
        do_nothing_connection_observer__for_major_base_class):
    connection_observer = do_nothing_connection_observer__for_major_base_class
    # We start feeding connection-observer with data coming from connection
    # but before it finds what it is waiting for
    # its user cancels it
    assert connection_observer.cancel() == True


def test_can_retrieve_connection_observer_result_after_setting_result(
        do_nothing_connection_observer__for_major_base_class):
    connection_observer = do_nothing_connection_observer__for_major_base_class
    # We start feeding connection-observer with data coming from connection
    # till it decides "ok, I've found what I was looking for"
    # and it internally sets the result
    connection_observer.set_result(14361)
    assert connection_observer.result() == 14361


def test_setting_result_multiple_times_raises_CommandResultAlreadySet(
        do_nothing_connection_observer__for_major_base_class):
    connection_observer = do_nothing_connection_observer__for_major_base_class
    from moler.exceptions import ResultAlreadySet
    # We start feeding connection-observer with data coming from connection
    # till it decides "ok, I've found what I was looking for"
    # and it internally sets the result
    connection_observer.set_result(14361)
    with pytest.raises(ResultAlreadySet) as error:
        connection_observer.set_result(78990)  # connection_observer internally tries to overwrite the result

    assert error.value.connection_observer == connection_observer
    assert str(error.value) == 'for {}'.format(str(connection_observer))


def test_calling_result_on_cancelled_connection_observer_raises_NoResultSinceCommandCancelled(
        do_nothing_connection_observer__for_major_base_class):
    connection_observer = do_nothing_connection_observer__for_major_base_class
    from moler.exceptions import NoResultSinceCancelCalled
    # We start feeding connection-observer with data coming from connection
    # but before it finds what it is waiting for
    # its user cancels it
    connection_observer.cancel()
    with pytest.raises(NoResultSinceCancelCalled) as error:
        connection_observer.result()

    assert error.value.connection_observer == connection_observer
    assert str(error.value) == 'for {}'.format(str(connection_observer))


def test_calling_result_on_exception_broken_connection_observer_raises_that_exception(
        do_nothing_connection_observer__for_major_base_class):
    connection_observer = do_nothing_connection_observer__for_major_base_class
    # We start feeding connection-observer with data coming from connection
    # till it decides "ok, I've found something what indicates error-condition"
    #                  or it catches exception of it's internal processing
    # and it internally sets the exception
    index_err = IndexError()
    connection_observer.set_exception(index_err)
    with pytest.raises(IndexError) as error:
        connection_observer.result()
    assert error.value == index_err

    ConnectionObserver.get_unraised_exceptions()


def test_calling_result_while_result_is_yet_not_available_raises_CommandResultNotAvailableYet(
        do_nothing_connection_observer__for_major_base_class):
    connection_observer = do_nothing_connection_observer__for_major_base_class
    from moler.exceptions import ResultNotAvailableYet
    # We start feeding connection-observer with data coming from connection
    # but before it finds what it is waiting for - user asks for result
    with pytest.raises(ResultNotAvailableYet) as error:
        connection_observer.result()

    assert error.value.connection_observer == connection_observer
    assert str(error.value) == 'for {}'.format(str(connection_observer))


def test_awaiting_done_on_already_done_connection_observer_immediately_returns_result(
        do_nothing_connection_observer__for_major_base_class):
    connection_observer = do_nothing_connection_observer__for_major_base_class
    # We start feeding connection-observer with data coming from connection
    # till it decides "ok, I've found what I was looking for"
    # and it internally sets the result
    connection_observer.set_result(14361)
    result_set_time = time.time()
    assert connection_observer.await_done() == 14361
    assert time.time() - result_set_time < 0.01  # our immediately ;-)


def test_awaiting_done_on_not_running_connection_observer_raises_ConnectionObserverNotStarted(
        do_nothing_connection_observer__for_major_base_class):
    from moler.exceptions import ConnectionObserverNotStarted
    connection_observer = do_nothing_connection_observer__for_major_base_class
    with pytest.raises(ConnectionObserverNotStarted) as error:
        connection_observer.await_done()
    assert error.value.connection_observer == connection_observer
    assert str(error.value) == 'for {}'.format(str(connection_observer))


def test_connection_observer_has_data_received_api(connection_observer_major_base_class):
    connection_observer_class = connection_observer_major_base_class
    assert hasattr(connection_observer_class, "data_received")

    # base class is abstract - forces derived to define data_received()
    # only derived ones can have logic "what to do with incoming data"
    with pytest.raises(TypeError) as error:
        hasattr(connection_observer_class(), "data_received")
    assert "Can't instantiate abstract class {} with abstract methods".format(
        connection_observer_class.__name__) in str(error.value)
    assert "data_received" in str(error.value)

    # example of derived connection_observer implementing it's "data consumption logic"
    class AnyResponseObserver(connection_observer_class):
        def data_received(self, data):
            if not self.done():
                self.set_result(result=data)  # any first call to data_received sets result of connection_observer

    assert hasattr(AnyResponseObserver(), "data_received")


def test_connection_observer_consumes_data_via_data_received_in_order_to_produce_result(
        connection_observer_major_base_class):
    # any feeder of any runner should use .data_received() to let observer consume data of connection:
    def feeder(observer):
        #            example output of 'du -s /home/greg'
        for line in ['7538128    /home/greg', 'ute@debian:~$']:  # here our "virtual connection" is just list
            observer.data_received(line)

    class DiskUsageObserver(connection_observer_major_base_class):
        def data_received(self, data):
            if not self.done():
                self.set_result(result=data)

    disk_usage_observer = DiskUsageObserver()

    # We start feeding connection-observer with data coming from connection
    feeder(disk_usage_observer)  # disk_usage_observer is done after first data passed to data_received()

    assert disk_usage_observer.done()
    assert disk_usage_observer.result() == '7538128    /home/greg'


def test_connection_observer_parses_data_inside_data_received_in_order_to_produce_result(
        connection_observer_major_base_class):
    # any observer should do its parsing (if any needed) inside .data_received() or it should be called from within .data_received()
    def feeder(observer):
        for line in ['7538128    /home/greg', 'greg@debian:~$']:
            observer.data_received(line)

    class DiskUsageObserver(connection_observer_major_base_class):
        def __init__(self):
            """observing output of 'du -s /home/greg'"""
            super(DiskUsageObserver, self).__init__()

        def data_received(self, data):
            # 7538128    /home/greg
            if not self.done():
                size, path = data.split()
                self.set_result(result={'size': int(size), 'path': path})

    disk_usage_observer = DiskUsageObserver()

    # We start feeding connection-observer with data coming from connection
    feeder(disk_usage_observer)

    assert disk_usage_observer.done()
    disk_usage_parsed_output = {'size': 7538128, 'path': '/home/greg'}
    assert disk_usage_observer.result() == disk_usage_parsed_output


def test_connection_observer_one_exception():
    ConnectionObserver.get_unraised_exceptions(True)
    time.sleep(0.1)
    from moler.cmd.unix.ls import Ls
    from moler.exceptions import CommandTimeout
    cmd = Ls(None)
    none_exceptions = ConnectionObserver.get_unraised_exceptions(True)
    assert 0 == len(none_exceptions)
    cmd.set_exception(CommandTimeout(cmd, 0.1))
    active_exceptions = ConnectionObserver.get_unraised_exceptions(True)
    assert 1 == len(active_exceptions)
    try:
        cmd.result()
    except CommandTimeout:
        pass
    none_exceptions = ConnectionObserver.get_unraised_exceptions(True)
    assert 0 == len(none_exceptions)
    none_exceptions = ConnectionObserver.get_unraised_exceptions(True)
    assert 0 == len(none_exceptions)


<<<<<<< HEAD
=======
def test_connection_observer_exception_do_not_remove():
    ConnectionObserver.get_unraised_exceptions(True)
    time.sleep(0.1)
    from moler.cmd.unix.ls import Ls
    from moler.exceptions import CommandTimeout
    cmd = Ls(None)
    none_exceptions = ConnectionObserver.get_unraised_exceptions(True)
    assert 0 == len(none_exceptions)
    cmd.set_exception(CommandTimeout(cmd, 0.1))
    active_exceptions = ConnectionObserver.get_unraised_exceptions(False)
    assert 1 == len(active_exceptions)
    cmd = Ls(None)
    cmd.set_exception(CommandTimeout(cmd, 0.1))
    active_exceptions = ConnectionObserver.get_unraised_exceptions(False)
    assert 2 == len(active_exceptions)
    active_exceptions = ConnectionObserver.get_unraised_exceptions(True)
    assert 2 == len(active_exceptions)
    none_exceptions = ConnectionObserver.get_unraised_exceptions(True)
    assert 0 == len(none_exceptions)
>>>>>>> cba5fad3
# --------------------------- resources ---------------------------


@pytest.fixture(params=['connection_observer.ConnectionObserver', 'command.Command'])
def connection_observer_major_base_class(request):
    module_name, class_name = request.param.rsplit('.', 1)
    module = importlib.import_module('moler.{}'.format(module_name))
    klass = getattr(module, class_name)
    return klass


def do_nothing_connection_observer_class(base_class):
    """Observer class that can be instantiated (overwritten abstract methods); uses different base class"""

    class DoNothingObserver(base_class):
        def data_received(self, data):  # we need to overwrite it since it is @abstractmethod
            pass  # ignore incoming data

    return DoNothingObserver


@pytest.fixture
def do_nothing_connection_observer_class__for_major_base_class(connection_observer_major_base_class):
    klass = do_nothing_connection_observer_class(base_class=connection_observer_major_base_class)
    return klass


@pytest.fixture
def do_nothing_connection_observer__for_major_base_class(do_nothing_connection_observer_class__for_major_base_class):
    from moler.command import Command
    instance = do_nothing_connection_observer_class__for_major_base_class()
    if isinstance(instance, Command):
        instance.command_string = 'dummy command'  # required by .start() of Command
    return instance


@pytest.fixture
def connection_to_remote():
    """
    Any external-IO connection that embeds Moler-connection
    Alows to check if data send from command has reached remote side via:
    `data in conn.remote_endpoint()`
    """
    from moler.io.raw.memory import FifoBuffer

    class RemoteConnection(FifoBuffer):
        def remote_endpoint(self):
            """Simulate remote endpoint that gets data"""
            return self.buffer

    ext_io = RemoteConnection(moler_connection=ObservableConnection(encoder=lambda data: data.encode("utf-8"),
                                                                    decoder=lambda data: data.decode("utf-8")))
    return ext_io<|MERGE_RESOLUTION|>--- conflicted
+++ resolved
@@ -426,8 +426,6 @@
     assert 0 == len(none_exceptions)
 
 
-<<<<<<< HEAD
-=======
 def test_connection_observer_exception_do_not_remove():
     ConnectionObserver.get_unraised_exceptions(True)
     time.sleep(0.1)
@@ -447,7 +445,8 @@
     assert 2 == len(active_exceptions)
     none_exceptions = ConnectionObserver.get_unraised_exceptions(True)
     assert 0 == len(none_exceptions)
->>>>>>> cba5fad3
+
+
 # --------------------------- resources ---------------------------
 
 
