# -*- coding: utf-8 -*-
"""
Testing possibilities to configure devices
"""
__author__ = 'Michal Ernst, Marcin Usielski'
__copyright__ = 'Copyright (C) 2018-2019, Nokia'
__email__ = 'michal.ernst@nokia.com, marcin.usielski@nokia.com'

import os

import pytest

from moler.util.moler_test import MolerTest
from moler.connection_observer import ConnectionObserver


def test_get_device_may_not_use_both__name_and_device_class(device_factory):
    with pytest.raises(AssertionError) as err:
        device_factory.get_device(name='UNIX', device_class='moler.device.unixlocal', connection_desc={},
                                  connection_hops={})
    assert "Use either 'name' or 'device_class' parameter (not both)" in str(err)


def test_get_device_must_use_either_name_or_device_class(device_factory):
    with pytest.raises(AssertionError) as err:
        device_factory.get_device(connection_desc={}, connection_hops={})
    assert "Provide either 'name' or 'device_class' parameter (none given)" in str(err)


def test_can_select_device_by_name(device_config, device_factory):
    device_config.define_device(
        name="UNIX",
        device_class='moler.device.unixlocal.UnixLocal',
        connection_desc={
            "io_type": "terminal",
            "variant": "threaded"
        },
        connection_hops={},
    )
    device = device_factory.get_device(name='UNIX')

    assert device.__module__ == 'moler.device.unixlocal'
    assert device.__class__.__name__ == 'UnixLocal'


def test_can_select_device_by_name_with_initial_state_set(device_config, device_factory):
    device_config.define_device(
        name="UNIX",
        device_class='moler.device.unixlocal.UnixLocal',
        connection_desc={
            "io_type": "terminal",
            "variant": "threaded"
        },
        connection_hops={},
        initial_state="NOT_CONNECTED"
    )
    device = device_factory.get_device(name='UNIX')

    assert device.__module__ == 'moler.device.unixlocal'
    assert device.__class__.__name__ == 'UnixLocal'
    assert device.current_state == "NOT_CONNECTED"


def test_can_select_device_by_description(device_factory):
    device = device_factory.get_device(
        device_class='moler.device.unixlocal.UnixLocal',
        connection_desc={
            "io_type": "terminal",
            "variant": "threaded"
        },
        connection_hops={}
    )

    assert device.__module__ == 'moler.device.unixlocal'
    assert device.__class__.__name__ == 'UnixLocal'


def test_can_select_desc_device_by_default_connection_desc(device_factory):
    device = device_factory.get_device(
        device_class='moler.device.unixlocal.UnixLocal',
        connection_hops={}
    )

    assert device.__module__ == 'moler.device.unixlocal'
    assert device.__class__.__name__ == 'UnixLocal'


def test_can_select_named_device_by_default_connection_desc(device_config, device_factory):
    device_config.define_device(
        name="UNIX",
        device_class='moler.device.unixlocal.UnixLocal',
        connection_desc=None,
        connection_hops={}
    )
    device = device_factory.get_device(name='UNIX')

    assert device.__module__ == 'moler.device.unixlocal'
    assert device.__class__.__name__ == 'UnixLocal'


def test_cannot_select_named_device_without_connection(device_config, device_factory):
    device_config.define_device(
        name="UNIX",
        device_class='moler.device.unixlocal.UnixLocal',
        connection_desc=None,
        connection_hops={}
    )
    device_config.default_connection = None

    with pytest.raises(KeyError) as err:
        device_factory.get_device(name='UNIX')
    assert "No connection_desc selected (directly or via configuration)" in str(err)


def test_cannot_select_desc_device_without_connection(device_config, device_factory):
    device_config.default_connection = None

    with pytest.raises(KeyError) as err:
        device_factory.get_device(
            device_class='moler.device.unixlocal.UnixLocal',
            connection_hops={}
        )
    assert "No connection_desc selected (directly or via configuration)" in str(err)


def test_cannot_select_device_by_nonexisting_name(device_factory):
    """Non-existing means here not defined inside configuration"""
    with pytest.raises(KeyError) as err:
        device_factory.get_device(name='UNIX')
    assert "Device named 'UNIX' was not defined inside configuration" in str(err)


def test_can_select_device_loaded_from_config_file(moler_config, device_factory):
    conn_config = os.path.join(os.path.dirname(__file__), "resources", "device_config.yml")
    moler_config.load_config(config=conn_config, config_type='yaml')

    device = device_factory.get_device(name='UNIX')

    assert device.__module__ == 'moler.device.unixlocal'
    assert device.__class__.__name__ == 'UnixLocal'


def test_can_select_all_devices_loaded_from_config_file(moler_config, device_factory):
    conn_config = os.path.join(os.path.dirname(__file__), "resources", "device_config.yml")
    moler_config.load_config(config=conn_config, config_type='yaml')

    device_factory.create_all_devices()

    device = device_factory._devices["UNIX"]

    assert device.__module__ == 'moler.device.unixlocal'
    assert device.__class__.__name__ == 'UnixLocal'


def test_can_select_device_loaded_from_env_variable(moler_config, monkeypatch, device_factory):
    conn_config = os.path.join(os.path.dirname(__file__), "resources", "device_config.yml")
    monkeypatch.setitem(os.environ, 'MOLER_CONFIG', conn_config)
    moler_config.load_config(from_env_var="MOLER_CONFIG", config_type='yaml')

    device = device_factory.get_device(name='UNIX')

    assert device.__module__ == 'moler.device.unixlocal'
    assert device.__class__.__name__ == 'UnixLocal'


def test_load_config_checks_env_variable_existence(moler_config):
    with pytest.raises(KeyError) as err:
        moler_config.load_config(from_env_var="MOLER_CONFIG", config_type='yaml')

    assert "Environment variable 'MOLER_CONFIG' is not set" in str(err.value)


def test_return_created_device_when_call_another_time_for_same_named_device(moler_config, device_factory):
    conn_config = os.path.join(os.path.dirname(__file__), "resources", "device_config.yml")
    moler_config.load_config(config=conn_config, config_type='yaml')

    device = device_factory.get_device(name='UNIX')
    same_device = device_factory.get_device(name='UNIX')

    assert device.__module__ == 'moler.device.unixlocal'
    assert device.__class__.__name__ == 'UnixLocal'

    assert same_device.__module__ == 'moler.device.unixlocal'
    assert same_device.__class__.__name__ == 'UnixLocal'

    assert device == same_device


def test_log_error_when_not_abs_path_for_configuation_path_was_used(moler_config):
    from moler.exceptions import MolerException

    conn_config = os.path.join("resources", "device_config.yml")
    with pytest.raises(MolerException) as err:
        moler_config.load_config(config=conn_config, config_type='yaml')

    assert "Loading configuration requires absolute path and not 'resources/device_config.yml'" in str(err.value)


def test_return_new_device_when_call_another_time_same_desc_device(device_factory):
    device = device_factory.get_device(
        device_class='moler.device.unixlocal.UnixLocal',
        connection_desc={
            "io_type": "terminal",
            "variant": "threaded"
        },
        connection_hops={}
    )

    another_device = device_factory.get_device(
        device_class='moler.device.unixlocal.UnixLocal',
        connection_desc={
            "io_type": "terminal",
            "variant": "threaded"
        },
        connection_hops={}
    )

    assert device.__module__ == 'moler.device.unixlocal'
    assert device.__class__.__name__ == 'UnixLocal'

    assert another_device.__module__ == 'moler.device.unixlocal'
    assert another_device.__class__.__name__ == 'UnixLocal'

    assert device != another_device


def test_cannot_load_config_from_when_path_or_from_env_var_not_provide(moler_config):
    with pytest.raises(AssertionError) as err:
        moler_config.load_config()

    assert "Provide either 'config' or 'from_env_var' parameter (none given)" in str(err.value)


def test_can_select_device_loaded_from_config_dict(moler_config, device_factory):
    ConnectionObserver.get_unraised_exceptions(True)

    @MolerTest.raise_background_exceptions(check_steps_end=True)
    def can_select_device_loaded_from_config_dict(moler_config, device_factory):
        conn_config = {
            'LOGGER': {
                'PATH': '/tmp/',
                'RAW_LOG': True,
                'DATE_FORMAT': '%d %H:%M:%S'
            },
            'DEVICES': {
                'UNIX': {
                    'DEVICE_CLASS': 'moler.device.unixremote.UnixLocal',
                    'INITIAL_STATE': 'UNIX_LOCAL'
                }
            }
        }
        moler_config.load_config(config=conn_config, config_type='dict')

        device = device_factory.get_device(name='UNIX')

        assert device.__module__ == 'moler.device.unixlocal'
        assert device.__class__.__name__ == 'UnixLocal'

        device.__del__()
<<<<<<< HEAD

        MolerTest.steps_end()
=======
>>>>>>> 2126ffba

        MolerTest.steps_end()
    can_select_device_loaded_from_config_dict(moler_config, device_factory)


def test_can_load_configuration_when_already_loaded_from_same_dict(moler_config, device_factory):
    conn_config = {
        'LOGGER': {
            'PATH': '/tmp/',
            'RAW_LOG': True,
            'DATE_FORMAT': '%d %H:%M:%S'
        },
        'DEVICES': {
            'UNIX': {
                'DEVICE_CLASS': 'moler.device.unixremote.UnixLocal',
                'INITIAL_STATE': 'UNIX_LOCAL'
            }
        }
    }
    moler_config.load_config(config=conn_config, config_type='dict')
    moler_config.load_config(config=conn_config, config_type='dict')


def test_cannot_load_configuration_when_already_loaded_from_another_dict(moler_config):
    from moler.exceptions import MolerException

    conn_config = {
        'LOGGER': {
            'PATH': '/tmp/',
            'RAW_LOG': True,
            'DATE_FORMAT': '%d %H:%M:%S'
        },
        'DEVICES': {
            'UNIX': {
                'DEVICE_CLASS': 'moler.device.unixlocal.UnixLocal',
                'INITIAL_STATE': 'UNIX_LOCAL'
            }
        }
    }

    new_conn_config = {
        'LOGGER': {
            'PATH': '/tmp/',
            'RAW_LOG': True,
            'DATE_FORMAT': '%d %H:%M:%S'
        },
        'DEVICES': {
            'UNIX': {
                'DEVICE_CLASS': 'moler.device.unixremote.UnixRemote',
                'INITIAL_STATE': 'UNIX_REMOTE'
            }
        }
    }
    moler_config.load_config(config=conn_config, config_type='dict')
    with pytest.raises(MolerException) as err:
        moler_config.load_config(config=new_conn_config, config_type='dict')

    assert "Reloading configuration during Moler execution is not supported!" in str(err.value)


def test_cannot_load_configuration_when_already_loaded_from_another_file(moler_config):
    from moler.exceptions import MolerException

    conn_config = os.path.join(os.path.dirname(__file__), "resources", "device_config.yml")
    conn_config2 = os.path.join(os.path.dirname(__file__), "resources", "device_config2.yml")

    moler_config.load_config(config=conn_config, config_type='yaml')
    with pytest.raises(MolerException) as err:
        moler_config.load_config(config=conn_config2, config_type='yaml')

    assert "Trial to load '{}' config while '{}' config already loaded".format(conn_config2, conn_config) in str(
            err.value)
    assert "Reloading configuration during Moler execution is not supported!" in str(err.value)


def test_can_load_configuration_when_already_loaded_from_same_file(moler_config, device_factory):
    conn_config = os.path.join(os.path.dirname(__file__), "resources", "device_config.yml")
    moler_config.load_config(config=conn_config, config_type='yaml')
    moler_config.load_config(config=conn_config, config_type='yaml')


# --------------------------- resources ---------------------------

@pytest.yield_fixture
def moler_config():
    import moler.config as moler_cfg
    # restore since tests may change configuration
    clear_all_cfg()
    yield moler_cfg
    # restore since tests may change configuration
    clear_all_cfg()


@pytest.yield_fixture
def device_config():
    import moler.config.devices as dev_cfg
    # restore since tests may change configuration
    clear_all_cfg()
    yield dev_cfg
    # restore since tests may change configuration
    clear_all_cfg()


@pytest.yield_fixture
def device_factory():
    from moler.device.device import DeviceFactory as dev_factory
    # restore since tests may change configuration
    clear_all_cfg()
    yield dev_factory
    # restore since tests may change configuration
    clear_all_cfg()


def clear_all_cfg():
    import moler.config as moler_cfg
    import moler.config.devices as dev_cfg
    from moler.device.device import DeviceFactory as dev_factory

    moler_cfg.clear()
    dev_cfg.clear()
    dev_factory._clear()<|MERGE_RESOLUTION|>--- conflicted
+++ resolved
@@ -257,11 +257,6 @@
         assert device.__class__.__name__ == 'UnixLocal'
 
         device.__del__()
-<<<<<<< HEAD
-
-        MolerTest.steps_end()
-=======
->>>>>>> 2126ffba
 
         MolerTest.steps_end()
     can_select_device_loaded_from_config_dict(moler_config, device_factory)
