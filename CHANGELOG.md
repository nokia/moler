## moler 1.4.0

<<<<<<< HEAD
### Changed
* connection name returned by iperf2 uses "port@host" format to not confuse on IPv6 (fd00::1:0:5901 -> 5901@fd00::1:0)
=======
### Deprecated
* `config_type` parameter of `load_config()` is not needed, configuration type is autodetected
>>>>>>> d190fbbe


## moler 1.3.1

### Added
* possibility to enable/disable logging each occurrence of event
* backward compatibility for load_device_from_config()

### Fixed
* device closing (dev.remove() method) fails if device was already closed


## moler 1.3.0

### Added
* force Unix device to return into local shell when device is closing (that would close ssh if was open)
* allow adding devices after initial load of configuration
* new UNIX command handled by moler: **devmem**
* iperf command refactored into iperf2 command

### Fixed
* wrong iperf bandwidth calculation when bandwidth displayed in Kbits/sec, Mbits/sec, Gbits/sec
* first moler prompt to catch
* removal of new line characters on some connections

### Deprecated
* stop using Iperf command from moler.cmd.unix.iperf; use Iperf2 from moler.cmd.unix.iperf2 instead


## moler v1.2.0

### Added
* Possibility to forget device
* Change number of retry whe terminal not operable yet

### Fixed
* fix calculating timeout of sudo command


## moler v1.1.0

### Added
* new UNIX command handled by moler: **gzip**
* skip asyncio test under python 2 (internal CI of moler)

### Fixed
* wrong processing of chunked lines by textual events
* sudo command incorrectly handling result of sudo-embedded command


## moler v1.0.1

### Added
* improved documentation generation


## moler v1.0.0

### Added
* first official release of Moler<|MERGE_RESOLUTION|>--- conflicted
+++ resolved
@@ -1,12 +1,10 @@
 ## moler 1.4.0
 
-<<<<<<< HEAD
 ### Changed
 * connection name returned by iperf2 uses "port@host" format to not confuse on IPv6 (fd00::1:0:5901 -> 5901@fd00::1:0)
-=======
+
 ### Deprecated
 * `config_type` parameter of `load_config()` is not needed, configuration type is autodetected
->>>>>>> d190fbbe
 
 
 ## moler 1.3.1
