--- conflicted
+++ resolved
@@ -1,16 +1,17 @@
+## moler 1.12.0
+
+### Improved
+* Allow AdbRemote device to have expected_prompt generated from serial_number of Android device
+
 ## moler 1.11.0
 
 ### Improved
-<<<<<<< HEAD
-* Allow AdbRemote device to have expected_prompt generated from serial_number of Android device
-=======
 * Add catching error to openssl_x509_text_in command
 * New fail scenario for ssh
 * Openssl cmd
 * Store datetime when data was read on connection
 * Set establish_connection to False
 * Support initial_state for already created devices
->>>>>>> e201e8f3
 
 ## moler 1.10.0
 
