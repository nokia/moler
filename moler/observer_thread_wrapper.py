--- conflicted
+++ resolved
@@ -8,15 +8,11 @@
 
 from threading import Thread
 from moler.config.loggers import TRACE
-<<<<<<< HEAD
 from moler.exceptions import CommandTimeout, ConnectionObserverTimeout
 from moler.util.loghelper import log_into_logger
 import time
 import logging
-=======
-import logging
 from moler.util import tracked_thread
->>>>>>> afd5eb6f
 
 try:
     import queue
@@ -106,7 +102,6 @@
                 pass  # No incoming data within self._timeout_for_get_from_queue
         self._observer = None
         self._observer_self = None
-<<<<<<< HEAD
 
     def _loop_for_runner(self):
         while self._enable_loop_run_runner:
@@ -230,7 +225,4 @@
 
     def _start_command(self, connection_observer):
         if connection_observer.is_command():
-            connection_observer.send_command()
-=======
-        logging.getLogger("moler_threads").debug("EXIT")
->>>>>>> afd5eb6f
+            connection_observer.send_command()