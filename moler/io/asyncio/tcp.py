# -*- coding: utf-8 -*-
"""
External-IO connections based on asyncio.

The only 3 requirements for these connections are:
(1) store Moler's connection inside self.moler_connection attribute
(2) plugin into Moler's connection the way IO outputs data to external world:

    self.moler_connection.how2send = self.send

(3) forward IO received data into self.moler_connection.data_received(data)
"""

__author__ = 'Grzegorz Latuszek'
__copyright__ = 'Copyright (C) 2018, Nokia'
__email__ = 'grzegorz.latuszek@nokia.com'

import asyncio
import atexit
import concurrent.futures
import threading

from moler.asyncio_runner import AsyncioEventThreadsafe
<<<<<<< HEAD
from moler.io.raw import TillDoneThread
from moler.asyncio_runner import get_asyncio_loop_thread
=======
>>>>>>> baf79fe7
from moler.exceptions import MolerException
from moler.io.io_connection import IOConnection
from moler.io.raw import TillDoneThread


class AsyncioTcp(IOConnection):
    """Implementation of TCP connection using asyncio."""
    def __init__(self, moler_connection, port, host="localhost", receive_buffer_size=64 * 4096, logger=None):
        """Initialization of TCP connection."""
        super(AsyncioTcp, self).__init__(moler_connection=moler_connection)
        self.moler_connection.how2send = self._send  # need to map synchronous methods
        # TODO: do we want connection.name?
        self.host = host
        self.port = port
        self.receive_buffer_size = receive_buffer_size
        self.logger = logger  # TODO: build default logger if given is None?
        self._stream_reader = None
        self._stream_writer = None
        self.connection_lost = None

    async def forward_connection_read_data(self):
        while True:
            data = await self._stream_reader.read(self.receive_buffer_size)  # if size not provided it reads till EOF (may block)
            if not data:
                break
            self._debug('< {}'.format(data))
            # forward data to moler-connection
            self.data_received(data)
        self.connection_lost.set_result(True)  # makes Future done

    async def open(self):
        """Open TCP connection."""
        self._debug('connecting to {}'.format(self))
        # If a task is canceled while it is waiting for another concurrent operation,
        # the task is notified of its cancellation by having a CancelledError exception
        # raised at the point where it is waiting
        try:
            self._stream_reader, self._stream_writer = await asyncio.open_connection(host=self.host, port=self.port)
            # self._stream_reader, self._stream_writer = await asyncio.wait_for(asyncio.open_connection(host=self.host, port=self.port), timeout=10)
        except asyncio.CancelledError as err:
            self._debug("CancelledError while awaiting for open_connection({}), err: {}".format(self, err))
            # TODO: stop child task of asyncio.open_connection
            raise
        else:
            self.connection_lost = asyncio.Future()  # delayed to be created in same loop as open()
            asyncio.ensure_future(self.forward_connection_read_data())
        self._debug('connection {} is open'.format(self))

    async def close(self):
        """
        Close TCP connection.

        Connection should allow for calling close on closed/not-open connection.
        """
        if self._stream_writer:
            self._debug('closing {}'.format(self))
            self._stream_writer.close()
            if self.connection_lost:
                await self.connection_lost
            self._stream_reader = None
            self._stream_writer = None
            self.connection_lost = None
        self._debug('connection {} is closed'.format(self))

    async def __aenter__(self):
        if self._stream_reader is None:
            await self.open()
        return self

    async def __aexit__(self, exc_type, exc_val, exc_tb):
        await self.close()
        return False  # reraise exceptions if any

    def _send(self, data):
        self._debug('> {}'.format(data))
        self._stream_writer.write(data)  # TODO: check if we have writer (if open)

    async def send(self, data):
        """
        Send data via TCP service.

        :param data: data
        :type data: str
        """
        self._send(data)
        await self._stream_writer.drain()

    def __str__(self):
        address = 'tcp://{}:{}'.format(self.host, self.port)
        return address

    def _debug(self, msg):  # TODO: refactor to class decorator or so
        if self.logger:
            self.logger.debug(msg)


class AsyncioInThreadTcp(IOConnection):
    """Implementation of TCP connection using asyncio running in dedicated thread."""

    def __init__(self, moler_connection, port, host="localhost", receive_buffer_size=64 * 4096, logger=None):
        """Initialization of TCP connection."""
        super(AsyncioInThreadTcp, self).__init__(moler_connection=moler_connection)
        # self.moler_connection.how2send = self._send  # need to map synchronous methods
        # TODO: do we want connection.name?
        # self.logger = logger  # TODO: build default logger if given is None?
        self._async_tcp = AsyncioTcp(moler_connection=moler_connection, port=port, host=host,
<<<<<<< HEAD
                                     receive_buffer_size=receive_buffer_size, logger=self.logger)
=======
                                     receive_buffer_size=receive_buffer_size, logger=logger)

    @classmethod
    def _start_loop_thread(cls):
        atexit.register(cls.shutdown)
        ev_loop = asyncio.new_event_loop()
        ev_loop.set_debug(enabled=True)

        # self.logger.debug("created loop 4 thread: {}:{}".format(id(ev_loop), ev_loop))
        ev_loop_done = AsyncioEventThreadsafe(loop=ev_loop)
        ev_loop_done.clear()

        loop_started = threading.Event()
        cls._loop_thread = TillDoneThread(target=cls._start_loop,
                                          done_event=ev_loop_done,
                                          kwargs={'loop': ev_loop,
                                                  'loop_started': loop_started,
                                                  'loop_done': ev_loop_done})
        # self.logger.debug("created thread {} with loop {}:{}".format(self._loop_thread, id(ev_loop), ev_loop))
        cls._loop = ev_loop
        cls._loop_done = ev_loop_done
        cls._loop_thread.start()
        # # await loop thread to be really started
        start_timeout = 0.5
        if not loop_started.wait(timeout=start_timeout):
            err_msg = "Failed to start asyncio loop thread within {} sec".format(start_timeout)
            cls._loop_done.set()
            raise MolerException(err_msg)
        # self.logger.info("started new asyncio-in-thrd loop ...")

    @classmethod
    def _start_loop(cls, loop, loop_started, loop_done):
        # self.logger.info("starting new asyncio-in-thrd loop ...")
        asyncio.set_event_loop(loop)
        loop.run_until_complete(cls._await_stop_loop(loop_started=loop_started, stop_event=loop_done))
        # self.logger.info("... asyncio-in-thrd loop done")

    @classmethod
    async def _await_stop_loop(cls, loop_started, stop_event):
        # stop_event may be set directly via self._loop_done.set()
        # or indirectly by TillDoneThread when python calls join on all active threads during python shutdown
        # self.logger.info("will await stop_event ...")
        loop_started.set()
        await stop_event.wait()
        # self.logger.info("... await stop_event done")

    @classmethod
    def shutdown(cls):
        # self.logger.debug("shutting down")
        if cls._loop_done:
            cls._loop_done.set()  # will exit from loop and holding it thread

    @classmethod
    def _run_in_dedicated_thread(cls, coroutine_to_run, timeout):
        # we are scheduling to other thread (so, can't use asyncio.ensure_future() )
        coro_future = asyncio.run_coroutine_threadsafe(coroutine_to_run, loop=cls._loop)
        # run_coroutine_threadsafe returns future as concurrent.futures.Future() and not asyncio.Future
        # so, we can await it with timeout inside current thread
        try:
            return coro_future.result(timeout=timeout)
        except concurrent.futures.TimeoutError:
            raise  # TODO: convert to Moler's timeout
        except concurrent.futures.CancelledError:
            raise
>>>>>>> baf79fe7

    def open(self):
        """Open TCP connection."""
        ret = super(AsyncioInThreadTcp, self).open()
<<<<<<< HEAD
        thread4async = get_asyncio_loop_thread()
        thread4async.run_async_coroutine(self._async_tcp.open(), timeout=0.5)
=======
        if AsyncioInThreadTcp._loop_thread is None:
            try:
                AsyncioInThreadTcp._start_loop_thread()
            except Exception:
                # self.logger.error(err_msg)
                raise
        AsyncioInThreadTcp._run_in_dedicated_thread(self._async_tcp.open(), timeout=0.5)
>>>>>>> baf79fe7
        return ret

    def close(self):
        """
        Close TCP connection.

        Connection should allow for calling close on closed/not-open connection.
        """
        if self._async_tcp._stream_writer:  # change it to coro is_open() checked inside async-thread
            # self._debug('closing {}'.format(self))
            thread4async = get_asyncio_loop_thread()
            ret = thread4async.run_async_coroutine(self._async_tcp.close(), timeout=0.5)
        # self._debug('connection {} is closed'.format(self))<|MERGE_RESOLUTION|>--- conflicted
+++ resolved
@@ -16,19 +16,9 @@
 __email__ = 'grzegorz.latuszek@nokia.com'
 
 import asyncio
-import atexit
-import concurrent.futures
-import threading
 
-from moler.asyncio_runner import AsyncioEventThreadsafe
-<<<<<<< HEAD
-from moler.io.raw import TillDoneThread
 from moler.asyncio_runner import get_asyncio_loop_thread
-=======
->>>>>>> baf79fe7
-from moler.exceptions import MolerException
 from moler.io.io_connection import IOConnection
-from moler.io.raw import TillDoneThread
 
 
 class AsyncioTcp(IOConnection):
@@ -132,90 +122,13 @@
         # TODO: do we want connection.name?
         # self.logger = logger  # TODO: build default logger if given is None?
         self._async_tcp = AsyncioTcp(moler_connection=moler_connection, port=port, host=host,
-<<<<<<< HEAD
                                      receive_buffer_size=receive_buffer_size, logger=self.logger)
-=======
-                                     receive_buffer_size=receive_buffer_size, logger=logger)
-
-    @classmethod
-    def _start_loop_thread(cls):
-        atexit.register(cls.shutdown)
-        ev_loop = asyncio.new_event_loop()
-        ev_loop.set_debug(enabled=True)
-
-        # self.logger.debug("created loop 4 thread: {}:{}".format(id(ev_loop), ev_loop))
-        ev_loop_done = AsyncioEventThreadsafe(loop=ev_loop)
-        ev_loop_done.clear()
-
-        loop_started = threading.Event()
-        cls._loop_thread = TillDoneThread(target=cls._start_loop,
-                                          done_event=ev_loop_done,
-                                          kwargs={'loop': ev_loop,
-                                                  'loop_started': loop_started,
-                                                  'loop_done': ev_loop_done})
-        # self.logger.debug("created thread {} with loop {}:{}".format(self._loop_thread, id(ev_loop), ev_loop))
-        cls._loop = ev_loop
-        cls._loop_done = ev_loop_done
-        cls._loop_thread.start()
-        # # await loop thread to be really started
-        start_timeout = 0.5
-        if not loop_started.wait(timeout=start_timeout):
-            err_msg = "Failed to start asyncio loop thread within {} sec".format(start_timeout)
-            cls._loop_done.set()
-            raise MolerException(err_msg)
-        # self.logger.info("started new asyncio-in-thrd loop ...")
-
-    @classmethod
-    def _start_loop(cls, loop, loop_started, loop_done):
-        # self.logger.info("starting new asyncio-in-thrd loop ...")
-        asyncio.set_event_loop(loop)
-        loop.run_until_complete(cls._await_stop_loop(loop_started=loop_started, stop_event=loop_done))
-        # self.logger.info("... asyncio-in-thrd loop done")
-
-    @classmethod
-    async def _await_stop_loop(cls, loop_started, stop_event):
-        # stop_event may be set directly via self._loop_done.set()
-        # or indirectly by TillDoneThread when python calls join on all active threads during python shutdown
-        # self.logger.info("will await stop_event ...")
-        loop_started.set()
-        await stop_event.wait()
-        # self.logger.info("... await stop_event done")
-
-    @classmethod
-    def shutdown(cls):
-        # self.logger.debug("shutting down")
-        if cls._loop_done:
-            cls._loop_done.set()  # will exit from loop and holding it thread
-
-    @classmethod
-    def _run_in_dedicated_thread(cls, coroutine_to_run, timeout):
-        # we are scheduling to other thread (so, can't use asyncio.ensure_future() )
-        coro_future = asyncio.run_coroutine_threadsafe(coroutine_to_run, loop=cls._loop)
-        # run_coroutine_threadsafe returns future as concurrent.futures.Future() and not asyncio.Future
-        # so, we can await it with timeout inside current thread
-        try:
-            return coro_future.result(timeout=timeout)
-        except concurrent.futures.TimeoutError:
-            raise  # TODO: convert to Moler's timeout
-        except concurrent.futures.CancelledError:
-            raise
->>>>>>> baf79fe7
 
     def open(self):
         """Open TCP connection."""
         ret = super(AsyncioInThreadTcp, self).open()
-<<<<<<< HEAD
         thread4async = get_asyncio_loop_thread()
         thread4async.run_async_coroutine(self._async_tcp.open(), timeout=0.5)
-=======
-        if AsyncioInThreadTcp._loop_thread is None:
-            try:
-                AsyncioInThreadTcp._start_loop_thread()
-            except Exception:
-                # self.logger.error(err_msg)
-                raise
-        AsyncioInThreadTcp._run_in_dedicated_thread(self._async_tcp.open(), timeout=0.5)
->>>>>>> baf79fe7
         return ret
 
     def close(self):
