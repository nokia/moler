# -*- coding: utf-8 -*-
__author__ = 'Michal Ernst, Marcin Usielski'
__copyright__ = 'Copyright (C) 2018, Nokia'
__email__ = 'michal.ernst@nokia.com, marcin.usielski@nokia.com'

import codecs
import re
import select
from threading import Event

from ptyprocess import PtyProcessUnicode

from moler.io.io_connection import IOConnection
from moler.io.raw import TillDoneThread


class ThreadedTerminal(IOConnection):
    """
    Works on Unix (like Linux) systems only!
    ThreadedTerminal is shell working under Pty
    """

    def __init__(self, moler_connection, cmd="/bin/bash", select_timeout=0.002,
                 read_buffer_size=4096, first_prompt=r'[%$#]+', target_prompt=r'^moler_bash#',
                 set_prompt_cmd='export PS1="moler_bash# "\n', dimensions=(100, 300)):
        """
        :param moler_connection: Moler's connection to join with
        :param cmd: command to run terminal
        :param select_timeout: timeout for reading data from terminal
        :param read_buffer_size: buffer for reading data from terminal
        :param first_prompt: default terminal prompt on host where Moler is starting
        :param target_prompt: new prompt which will be set on terminal
        :param set_prompt_cmd: command to change prompt with new line char on the end of string
        :param dimensions: dimensions of the psuedoterminal
        """
        super(ThreadedTerminal, self).__init__(moler_connection=moler_connection)
        self._terminal = None
        self._shell_operable = Event()
        self._export_sent = False
        self.pulling_thread = None

        self._select_timeout = select_timeout
        self._read_buffer_size = read_buffer_size
        self.dimensions = dimensions
        self.first_prompt = first_prompt
        self.target_prompt = target_prompt
        self._cmd = [cmd]
        self.set_prompt_cmd = set_prompt_cmd

    def open(self):
        """Open ThreadedTerminal connection & start thread pulling data from it."""
        ret = super(ThreadedTerminal, self).open()
<<<<<<< HEAD
=======

>>>>>>> 2126ffba
        if not self._terminal:
            self._terminal = PtyProcessUnicode.spawn(self._cmd, dimensions=self.dimensions)
            # need to not replace not unicode data instead of raise exception
            self._terminal.decoder = codecs.getincrementaldecoder('utf-8')(errors='replace')

            done = Event()
            self.pulling_thread = TillDoneThread(target=self.pull_data,
                                                 done_event=done,
                                                 kwargs={'pulling_done': done})
            self.pulling_thread.start()
            retry = 0
            is_operable = False

            while (retry < 3) and (not is_operable):
                is_operable = self._shell_operable.wait(timeout=1)
                if not is_operable:
                    self.logger.warning("Terminal open but not fully operable yet")
                    self._terminal.write('\n')
                    retry += 1
<<<<<<< HEAD
=======

>>>>>>> 2126ffba
        return ret

    def close(self):
        """Close ThreadedTerminal connection & stop pulling thread."""
        if self.pulling_thread:
            self.pulling_thread.join()
            self.pulling_thread = None
        super(ThreadedTerminal, self).close()

        if self._terminal and self._terminal.isalive():
            self._terminal.close(force=True)
            self._terminal = None
            self._notify_on_disconnect()

    def send(self, data):
        """Write data into ThreadedTerminal connection."""
        self._terminal.write(data)

    def pull_data(self, pulling_done):
        """Pull data from ThreadedTerminal connection."""
        read_buffer = ""
        reads = []

        while not pulling_done.is_set():
            try:
                reads, _, _ = select.select([self._terminal.fd], [], [], self._select_timeout)
<<<<<<< HEAD
                if self._terminal.fd in reads:
                    try:
                        data = self._terminal.read(self._read_buffer_size)
                        self.logger.debug("<|{}".format(data))
                        if self._shell_operable.is_set():
=======
            except ValueError as exc:
                self.logger.warning("'{}: {}'".format(exc.__class__, exc))
                self._notify_on_disconnect()
                pulling_done.set()

            if self._terminal.fd in reads:
                try:
                    data = self._terminal.read(self._read_buffer_size)
                    self.logger.debug("<|{}".format(data.encode("UTF-8", "replace")))

                    if self._shell_operable.is_set():
                        self.data_received(data)
                    else:
                        read_buffer = read_buffer + data
                        if re.search(self.target_prompt, read_buffer, re.MULTILINE):
                            self._notify_on_connect()
                            self._shell_operable.set()
                            data = re.sub(self.target_prompt, '', read_buffer, re.MULTILINE)
>>>>>>> 2126ffba
                            self.data_received(data)
                        else:
                            read_buffer = read_buffer + data
                            if re.search(self.target_prompt, read_buffer, re.MULTILINE):
                                self._notify_on_connect()
                                self._shell_operable.set()
                                data = re.sub(self.target_prompt, '', read_buffer, re.MULTILINE)
                                self.data_received(data)
                            elif not self._export_sent and re.search(self.first_prompt, read_buffer, re.MULTILINE):
                                self.send(self.set_prompt_cmd)
                                self._export_sent = True
                    except EOFError:
                        self._notify_on_disconnect()
                        pulling_done.set()
            except ValueError as exc:
                self.logger.warning("Could not open another file handler to stdout!\n{}".format(exc))
                self._notify_on_disconnect()
                pulling_done.set()<|MERGE_RESOLUTION|>--- conflicted
+++ resolved
@@ -50,10 +50,7 @@
     def open(self):
         """Open ThreadedTerminal connection & start thread pulling data from it."""
         ret = super(ThreadedTerminal, self).open()
-<<<<<<< HEAD
-=======
 
->>>>>>> 2126ffba
         if not self._terminal:
             self._terminal = PtyProcessUnicode.spawn(self._cmd, dimensions=self.dimensions)
             # need to not replace not unicode data instead of raise exception
@@ -73,10 +70,7 @@
                     self.logger.warning("Terminal open but not fully operable yet")
                     self._terminal.write('\n')
                     retry += 1
-<<<<<<< HEAD
-=======
 
->>>>>>> 2126ffba
         return ret
 
     def close(self):
@@ -103,13 +97,6 @@
         while not pulling_done.is_set():
             try:
                 reads, _, _ = select.select([self._terminal.fd], [], [], self._select_timeout)
-<<<<<<< HEAD
-                if self._terminal.fd in reads:
-                    try:
-                        data = self._terminal.read(self._read_buffer_size)
-                        self.logger.debug("<|{}".format(data))
-                        if self._shell_operable.is_set():
-=======
             except ValueError as exc:
                 self.logger.warning("'{}: {}'".format(exc.__class__, exc))
                 self._notify_on_disconnect()
@@ -128,7 +115,6 @@
                             self._notify_on_connect()
                             self._shell_operable.set()
                             data = re.sub(self.target_prompt, '', read_buffer, re.MULTILINE)
->>>>>>> 2126ffba
                             self.data_received(data)
                         else:
                             read_buffer = read_buffer + data
@@ -140,10 +126,7 @@
                             elif not self._export_sent and re.search(self.first_prompt, read_buffer, re.MULTILINE):
                                 self.send(self.set_prompt_cmd)
                                 self._export_sent = True
-                    except EOFError:
-                        self._notify_on_disconnect()
-                        pulling_done.set()
-            except ValueError as exc:
-                self.logger.warning("Could not open another file handler to stdout!\n{}".format(exc))
-                self._notify_on_disconnect()
-                pulling_done.set()+                except ValueError as exc:
+                    self.logger.warning("Probably could not open another file handler to stdout!\n{}".format(exc))
+                    self._notify_on_disconnect()
+                    pulling_done.set()