--- conflicted
+++ resolved
@@ -52,10 +52,7 @@
         """Open ThreadedTerminal connection & start thread pulling data from it."""
         if not self._terminal:
             self._terminal = PtyProcessUnicode.spawn(self._cmd, dimensions=self.dimensions)
-<<<<<<< HEAD
-=======
             # need to not replace not unicode data instead of raise exception
->>>>>>> aa8bd0a4
             self._terminal.decoder = codecs.getincrementaldecoder('utf-8')(errors='replace')
 
             done = Event()
