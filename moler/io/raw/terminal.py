# -*- coding: utf-8 -*-
__author__ = 'Michal Ernst, Marcin Usielski'
__copyright__ = 'Copyright (C) 2018, Nokia'
__email__ = 'michal.ernst@nokia.com, marcin.usielski@nokia.com'

import codecs
import re
import select
from threading import Event

from ptyprocess import PtyProcessUnicode

from moler.io.io_connection import IOConnection
from moler.io.raw import TillDoneThread


class ThreadedTerminal(IOConnection):
    """
    Works on Unix (like Linux) systems only!

    ThreadedTerminal is shell working under Pty
    """

    def __init__(self, moler_connection, cmd="/bin/bash", select_timeout=0.002,
                 read_buffer_size=4096, first_prompt=r'[%$#]+', target_prompt=r'^moler_bash#',
                 set_prompt_cmd='export PS1="moler_bash# "\n', dimensions=(100, 300)):
        """
        :param moler_connection: Moler's connection to join with
        :param cmd: command to run terminal
        :param select_timeout: timeout for reading data from terminal
        :param read_buffer_size: buffer for reading data from terminal
        :param first_prompt: default terminal prompt on host where Moler is starting
        :param target_prompt: new prompt which will be set on terminal
        :param set_prompt_cmd: command to change prompt with new line char on the end of string
        :param dimensions: dimensions of the psuedoterminal
        """
        super(ThreadedTerminal, self).__init__(moler_connection=moler_connection)
        self._terminal = None
        self._shell_operable = Event()
        self._export_sent = False
        self.pulling_thread = None

        self._select_timeout = select_timeout
        self._read_buffer_size = read_buffer_size
        self.dimensions = dimensions
        self.first_prompt = first_prompt
        self.target_prompt = target_prompt
        self._cmd = [cmd]
        self.set_prompt_cmd = set_prompt_cmd

    def open(self):
        """Open ThreadedTerminal connection & start thread pulling data from it."""
        ret = super(ThreadedTerminal, self).open()
<<<<<<< HEAD
=======

>>>>>>> d275c568
        if not self._terminal:
            self._terminal = PtyProcessUnicode.spawn(self._cmd, dimensions=self.dimensions)
            # need to not replace not unicode data instead of raise exception
            self._terminal.decoder = codecs.getincrementaldecoder('utf-8')(errors='replace')

            done = Event()
            self.pulling_thread = TillDoneThread(target=self.pull_data,
                                                 done_event=done,
                                                 kwargs={'pulling_done': done})
            self.pulling_thread.start()
            retry = 0
            is_operable = False

            while (retry < 3) and (not is_operable):
                is_operable = self._shell_operable.wait(timeout=1)
                if not is_operable:
                    self.logger.warning("Terminal open but not fully operable yet")
                    self._terminal.write('\n')
                    retry += 1
<<<<<<< HEAD
=======

>>>>>>> d275c568
        return ret

    def close(self):
        """Close ThreadedTerminal connection & stop pulling thread."""
        if self.pulling_thread:
            self.pulling_thread.join()
            self.pulling_thread = None
        super(ThreadedTerminal, self).close()

        if self._terminal and self._terminal.isalive():
            self._terminal.close(force=True)
            self._terminal = None
            self._notify_on_disconnect()

    def send(self, data):
        """Write data into ThreadedTerminal connection."""
        self._terminal.write(data)

    def pull_data(self, pulling_done):
        """Pull data from ThreadedTerminal connection."""
        read_buffer = ""
        reads = []

        while not pulling_done.is_set():
            try:
                reads, _, _ = select.select([self._terminal.fd], [], [], self._select_timeout)
<<<<<<< HEAD
                if self._terminal.fd in reads:
                    try:
                        data = self._terminal.read(self._read_buffer_size)
                        self.logger.debug("<|{}".format(data))
                        if self._shell_operable.is_set():
=======
            except ValueError as exc:
                self.logger.warning("'{}: {}'".format(exc.__class__, exc))
                self._notify_on_disconnect()
                pulling_done.set()

            if self._terminal.fd in reads:
                try:
                    data = self._terminal.read(self._read_buffer_size)

                    if self._shell_operable.is_set():
                        self.data_received(data)
                    else:
                        read_buffer = read_buffer + data
                        if re.search(self.target_prompt, read_buffer, re.MULTILINE):
                            self._notify_on_connect()
                            self._shell_operable.set()
                            data = re.sub(self.target_prompt, '', read_buffer, re.MULTILINE)
>>>>>>> d275c568
                            self.data_received(data)
                        else:
                            read_buffer = read_buffer + data
                            if re.search(self.target_prompt, read_buffer, re.MULTILINE):
                                self._notify_on_connect()
                                self._shell_operable.set()
                                data = re.sub(self.target_prompt, '', read_buffer, re.MULTILINE)
                                self.data_received(data)
                            elif not self._export_sent and re.search(self.first_prompt, read_buffer, re.MULTILINE):
                                self.send(self.set_prompt_cmd)
                                self._export_sent = True
                    except EOFError:
                        self._notify_on_disconnect()
                        pulling_done.set()
            except ValueError as exc:
                self.logger.warning("Could not open another file handler to stdout!\n{}".format(exc))
                self._notify_on_disconnect()
                pulling_done.set()<|MERGE_RESOLUTION|>--- conflicted
+++ resolved
@@ -51,10 +51,7 @@
     def open(self):
         """Open ThreadedTerminal connection & start thread pulling data from it."""
         ret = super(ThreadedTerminal, self).open()
-<<<<<<< HEAD
-=======
 
->>>>>>> d275c568
         if not self._terminal:
             self._terminal = PtyProcessUnicode.spawn(self._cmd, dimensions=self.dimensions)
             # need to not replace not unicode data instead of raise exception
@@ -74,10 +71,7 @@
                     self.logger.warning("Terminal open but not fully operable yet")
                     self._terminal.write('\n')
                     retry += 1
-<<<<<<< HEAD
-=======
 
->>>>>>> d275c568
         return ret
 
     def close(self):
@@ -104,13 +98,6 @@
         while not pulling_done.is_set():
             try:
                 reads, _, _ = select.select([self._terminal.fd], [], [], self._select_timeout)
-<<<<<<< HEAD
-                if self._terminal.fd in reads:
-                    try:
-                        data = self._terminal.read(self._read_buffer_size)
-                        self.logger.debug("<|{}".format(data))
-                        if self._shell_operable.is_set():
-=======
             except ValueError as exc:
                 self.logger.warning("'{}: {}'".format(exc.__class__, exc))
                 self._notify_on_disconnect()
@@ -119,6 +106,7 @@
             if self._terminal.fd in reads:
                 try:
                     data = self._terminal.read(self._read_buffer_size)
+                    self.logger.debug("<|{}".format(data))
 
                     if self._shell_operable.is_set():
                         self.data_received(data)
@@ -128,22 +116,10 @@
                             self._notify_on_connect()
                             self._shell_operable.set()
                             data = re.sub(self.target_prompt, '', read_buffer, re.MULTILINE)
->>>>>>> d275c568
                             self.data_received(data)
-                        else:
-                            read_buffer = read_buffer + data
-                            if re.search(self.target_prompt, read_buffer, re.MULTILINE):
-                                self._notify_on_connect()
-                                self._shell_operable.set()
-                                data = re.sub(self.target_prompt, '', read_buffer, re.MULTILINE)
-                                self.data_received(data)
-                            elif not self._export_sent and re.search(self.first_prompt, read_buffer, re.MULTILINE):
-                                self.send(self.set_prompt_cmd)
-                                self._export_sent = True
-                    except EOFError:
-                        self._notify_on_disconnect()
-                        pulling_done.set()
-            except ValueError as exc:
-                self.logger.warning("Could not open another file handler to stdout!\n{}".format(exc))
-                self._notify_on_disconnect()
-                pulling_done.set()+                        elif not self._export_sent and re.search(self.first_prompt, read_buffer, re.MULTILINE):
+                            self.send(self.set_prompt_cmd)
+                            self._export_sent = True
+                except EOFError:
+                    self._notify_on_disconnect()
+                    pulling_done.set()