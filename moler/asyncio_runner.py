--- conflicted
+++ resolved
@@ -19,11 +19,8 @@
 import time
 
 from moler.exceptions import CommandTimeout
-<<<<<<< HEAD
 from moler.exceptions import MolerTimeout
-=======
 from moler.exceptions import ConnectionObserverTimeout
->>>>>>> baf79fe7
 from moler.exceptions import MolerException
 from moler.helpers import instance_id
 from moler.io.raw import TillDoneThread
@@ -510,7 +507,7 @@
             raise MolerTimeout(timeout=timeout,
                                kind="run_async_coroutine({})".format(coroutine_to_run),
                                passed_time=passed)
-        except concurrent.futures.CancelledError as err:
+        except concurrent.futures.CancelledError:
             raise
 
 
