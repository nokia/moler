--- conflicted
+++ resolved
@@ -133,7 +133,7 @@
 
 
 class CancellableFuture(object):
-    def __init__(self, future, observer_lock, start_time, stop_running, is_done, stop_timeout=0.5):
+    def __init__(self, future, observer_lock, stop_running, is_done, stop_timeout=0.5):
         """
         Wrapper to allow cancelling already running concurrent.futures.Future
 
@@ -148,7 +148,6 @@
         """
         self._future = future
         self.observer_lock = observer_lock  # against threads race write-access to observer
-        self.start_time = start_time  # start of life time
         self._stop_running = stop_running
         self._stop_timeout = stop_timeout
         self._is_done = is_done
@@ -215,9 +214,10 @@
         Submit connection observer to background execution.
         Returns Future that could be used to await for connection_observer done.
         """
-        self.logger.debug("go background: {!r}".format(connection_observer))
+        observer_timeout = connection_observer.timeout
+        remain_time, msg = self._remaining_time("remaining", connection_observer, observer_timeout)
+        self.logger.debug("go background: {!r} - {}".format(connection_observer, msg))
         # TODO: check dependency - connection_observer.connection
-<<<<<<< HEAD
 
         # Our submit consists of two steps:
         # 1. _start_feeding() which establishes data path from connection to observer
@@ -233,24 +233,21 @@
         # User may check "if thread is running" via Thread.is_alive() API.
         # For concurrent.futures same is done via future.running() API.
         #
-        # However, lifetime of connection_observer starts here. It gains it's own timer (stored inside future)
-        # so that connection_observer timeout is calculated from that start-time.
+        # However, lifetime of connection_observer starts in connection_observer.start().
+        # It gains it's own timer so that timeout is calculated from that connection_observer.start_time
+        # That lifetime may start even before this submit() if observer is command and we have commands queue.
         #
         # As a corner case runner.wait_for() may timeout before feeding thread has started.
 
-=======
-        feed_started = threading.Event()
->>>>>>> d275c568
         stop_feeding = threading.Event()
         feed_done = threading.Event()
         observer_lock = threading.Lock()  # against threads race write-access to observer
         subscribed_data_receiver = self._start_feeding(connection_observer, observer_lock)
-        start_time = time.time()
         connection_observer_future = self.executor.submit(self.feed, connection_observer,
                                                           subscribed_data_receiver,
-                                                          stop_feeding, feed_done, observer_lock, start_time)
-
-        c_future = CancellableFuture(connection_observer_future, observer_lock, start_time,
+                                                          stop_feeding, feed_done, observer_lock)
+
+        c_future = CancellableFuture(connection_observer_future, observer_lock,
                                      stop_feeding, feed_done)
         return c_future
 
@@ -263,56 +260,57 @@
         :param timeout: Max time (in float seconds) you want to await before you give up. If None then taken from connection_observer
         :return:
         """
-<<<<<<< HEAD
-        # TODO: calculate remaining timeout before logging
-        self.logger.debug("go foreground: {} - await max. {} [sec]".format(connection_observer, timeout))
-        if connection_observer.done():  # may happen when failed to start observer feeding thread
+        # TODO: calculate remaining timeout before logging + done(result/exception) info
+        if connection_observer.done():
+            # 1. done() might mean "timed out" before future start
+            #    Observer lifetime started with its timeout clock so, it might timeout even before
+            #    connection_observer_future started - since future's thread might not get control yet
+            # 2. done() might mean "timed out" before wait_for()
+            #    wait_for() might be called so late after submit() that observer already "timed out"
+            # 3. done() might mean have result or got exception
+            #    wait_for() might be called so late after submit() that observer already got result/exception
+            #
+            # In all above cases we want to stop future if it is still running
+
+            self.logger.debug("go foreground: {} is already done".format(connection_observer))
+            if not connection_observer_future.done():
+                connection_observer_future.cancel(no_wait=True)
             return None
-        start_time = connection_observer_future.start_time
-=======
-        self.logger.debug("go foreground: {!r} - await max. {} [sec]".format(connection_observer, timeout))
+
         start_time = connection_observer.start_time
->>>>>>> d275c568
-        remain_time = connection_observer.timeout
-        check_timeout_from_observer = True
-        wait_tick = 0.1
-        if timeout:
-            remain_time = timeout
-            check_timeout_from_observer = False
-            wait_tick = remain_time
-        while remain_time > 0.0:
-            done, not_done = wait([connection_observer_future], timeout=wait_tick)
-            if connection_observer_future in done:
-                connection_observer_future._stop()
-                return None
-            if check_timeout_from_observer:
+        max_timeout = timeout
+        observer_timeout = connection_observer.timeout
+        if max_timeout:
+            remain_time, msg = self._remaining_time("await max.", connection_observer, max_timeout)
+        else:
+            remain_time, msg = self._remaining_time("remaining", connection_observer, observer_timeout)
+
+        self.logger.debug("go foreground: {} - {}".format(connection_observer, msg))
+
+        # either we wait forced-max-timeout or we check done-status each 0.1sec tick
+        if max_timeout:
+            if remain_time > 0.0:
+                done, not_done = wait([connection_observer_future], timeout=remain_time)
+                if connection_observer_future in done:
+                    return None
+        else:
+            wait_tick = 0.1
+            while remain_time > 0.0:
+                done, not_done = wait([connection_observer_future], timeout=wait_tick)
+                if connection_observer_future in done:
+                    return None
                 timeout = connection_observer.timeout
-            remain_time = timeout - (time.time() - start_time)
+                already_passed = time.time() - start_time
+                remain_time = timeout - already_passed
 
         # code below is for timed out observer
         passed = time.time() - start_time
         self.logger.debug("timed out {}".format(connection_observer))
-<<<<<<< HEAD
         connection_observer_future.cancel(no_wait=True)
         with connection_observer_future.observer_lock:
             time_out_observer(connection_observer=connection_observer,
                               timeout=timeout, passed_time=passed, kind="await_done")
 
-=======
-        connection_observer_future.cancel()
-        # TODO: rethink - on timeout we raise while on other exceptions we expect observers
-        #       just to call  observer.set_exception() - so, no raise before calling observer.result()
-        if connection_observer.is_command():
-            exception = CommandTimeout(connection_observer, timeout, kind="await_done", passed_time=passed)
-        else:
-            exception = ConnectionObserverTimeout(connection_observer, timeout, kind="await_done", passed_time=passed)
-        connection_observer.set_exception(exception)
-        connection_observer.on_timeout()
-        connection_observer._log(logging.INFO,
-                                 "'{}.{}' has timed out after '{:.2f}' seconds.".format(
-                                     connection_observer.__class__.__module__,
-                                     connection_observer.__class__.__name__, time.time() - start_time))
->>>>>>> d275c568
         return None
 
     def wait_for_iterator(self, connection_observer, connection_observer_future):
@@ -358,16 +356,18 @@
         moler_conn = connection_observer.connection
         self.logger.debug("subscribing for data {}".format(connection_observer))
         moler_conn.subscribe(secure_data_received)
-<<<<<<< HEAD
+        if connection_observer.is_command():
+            connection_observer.connection.sendline(connection_observer.command_string)
         return secure_data_received  # to know what to unsubscribe
 
     def feed(self, connection_observer, subscribed_data_receiver, stop_feeding, feed_done,
-             observer_lock, start_time):
+             observer_lock):
         """
         Feeds connection_observer by transferring data from connection and passing it to connection_observer.
         Should be called from background-processing of connection observer.
         """
-        connection_observer._log(logging.INFO, "{} started.".format(connection_observer.get_long_desc()))
+        remain_time, msg = self._remaining_time("remaining", connection_observer, observer_timeout)
+        connection_observer._log(logging.INFO, "{} started, {}".format(connection_observer.get_long_desc(), msg))
         if not subscribed_data_receiver:
             subscribed_data_receiver = self._start_feeding(connection_observer, observer_lock)
 
@@ -375,6 +375,18 @@
 
         moler_conn = connection_observer.connection
 
+        self._feed_loop(connection_observer, stop_feeding, observer_lock)
+
+        self.logger.debug("unsubscribing {}".format(connection_observer))
+        moler_conn.unsubscribe(subscribed_data_receiver)
+        feed_done.set()
+
+        remain_time, msg = self._remaining_time("remaining", connection_observer, observer_timeout)
+        connection_observer._log(logging.INFO, "{} finished, {}".format(connection_observer.get_short_desc(), msg))
+        return None
+
+    def _feed_loop(self, connection_observer, stop_feeding, observer_lock):
+        start_time = connection_observer.start_time
         while True:
             if stop_feeding.is_set():
                 # TODO: should it be renamed to 'cancelled' to be in sync with initial action?
@@ -396,34 +408,16 @@
                 self.logger.debug("shutdown so cancelling {}".format(connection_observer))
                 connection_observer.cancel()
             time.sleep(0.005)  # give moler_conn a chance to feed observer
-=======
-
-        if connection_observer.is_command():
-            connection_observer.connection.sendline(connection_observer.command_string)
-        feed_started.set()
-
-        self._feed_loop(connection_observer, stop_feeding)
->>>>>>> d275c568
-
-        self.logger.debug("unsubscribing {}".format(connection_observer))
-        moler_conn.unsubscribe(subscribed_data_receiver)
-        feed_done.set()
-
-        connection_observer._log(logging.INFO, "{} finished.".format(connection_observer.get_short_desc()))
-        return None
+
+    @staticmethod
+    def _remaining_time(prefix, connection_observer, timeout):
+        start_time = connection_observer.start_time
+        already_passed = time.time() - start_time
+        remain_time = timeout - already_passed
+        if remain_time < 0.0:
+            remain_time = 0.0
+        msg = "{} {} [sec], already passed {} [sec]".format(prefix, remain_time, already_passed)
+        return remain_time, msg
 
     def timeout_change(self, timedelta):
-        pass
-
-    def _feed_loop(self, connection_observer, stop_feeding):
-        while True:
-            if stop_feeding.is_set():
-                self.logger.debug("stopped {!r}".format(connection_observer))
-                break
-            if connection_observer.done():
-                self.logger.debug("done {!r}".format(connection_observer))
-                break
-            if self._in_shutdown:
-                self.logger.debug("shutdown so cancelling {!r}".format(connection_observer))
-                connection_observer.cancel()
-            time.sleep(0.01)  # give moler_conn a chance to feed observer+        pass