# -*- coding: utf-8 -*-
# Copyright (C) 2018 Nokia
"""
Runner abstraction goal is to hide concurrency machinery used
to make it exchangeable (threads, asyncio, twisted, curio)
"""

__author__ = 'Grzegorz Latuszek, Marcin Usielski, Michal Ernst'
__copyright__ = 'Copyright (C) 2018, Nokia'
__email__ = 'grzegorz.latuszek@nokia.com, marcin.usielski@nokia.com, michal.ernst@nokia.com'

import atexit
import concurrent.futures
import logging
import threading
import time
import threading
from abc import abstractmethod, ABCMeta
from concurrent.futures import ThreadPoolExecutor, wait
<<<<<<< HEAD
from six import add_metaclass

from moler.exceptions import ConnectionObserverTimeout
from moler.exceptions import CommandTimeout
from moler.exceptions import MolerException
=======

from six import add_metaclass
>>>>>>> 3239dab8

from moler.exceptions import CommandTimeout
from moler.exceptions import ConnectionObserverTimeout
from moler.exceptions import MolerException

# fix for concurrent.futures  v.3.0.3  to have API of v.3.1.1 or above
try:
    from multiprocessing import cpu_count
except ImportError:
    # some platforms don't have multiprocessing
    def cpu_count():
        """Workarround fix"""
        return None


@add_metaclass(ABCMeta)
class ConnectionObserverRunner(object):
    @abstractmethod
    def shutdown(self):
        """Cleanup used resources."""
        pass

    @abstractmethod
    def submit(self, connection_observer):
        """
        Submit connection observer to background execution.
        Returns Future that could be used to await for connection_observer done.
        """
        pass

    @abstractmethod
    def wait_for(self, connection_observer, connection_observer_future, timeout=10.0):
        """
        Await for connection_observer running in background or timeout.

        :param connection_observer: The one we are awaiting for.
        :param connection_observer_future: Future of connection-observer returned from submit().
        :param timeout: Max time (in float seconds) you want to await before you give up.
        :return:
        """
        pass

    @abstractmethod
    def wait_for_iterator(self, connection_observer, connection_observer_future):
        """
        Version of wait_for() intended to be used by Python3 to implement iterable/awaitable object.

        Note: we don't have timeout parameter here. If you want to await with timeout please do use timeout machinery
        of selected parallelism.

        :param connection_observer: The one we are awaiting for.
        :param connection_observer_future: Future of connection-observer returned from submit().
        :return: iterator
        """
        pass

    @abstractmethod
    def feed(self, connection_observer):
        """
        Feeds connection_observer with data to let it become done.
        This is a place where runner is a glue between words of connection and connection-observer.
        Should be called from background-processing of connection observer.
        """
        pass

    @abstractmethod
    def timeout_change(self, timedelta):
        """
        Call this method to notify runner that timeout has been changed in observer
        :param timedelta: delta timeout in float seconds
        :return: Nothing
        """
        pass

    def __enter__(self):
        return self

    def __exit__(self, exc_type, exc_val, exc_tb):
        self.shutdown()
        return False  # exceptions (if any) should be reraised


class CancellableFuture(object):
    def __init__(self, future, is_started, stop_running, is_done, stop_timeout=0.5):
        """
        Wrapper to allow cancelling already running concurrent.futures.Future

        Assumes that executor submitted function with following parameters
        fun(is_started, stop_running, is_done)
        and that such function correctly handles that events (threading.Event)

        :param future: wrapped instance of concurrent.futures.Future
        :param is_started: set when function started to run in thread
        :param stop_running: set externally to finish thread execution of function
        :param is_done: set when function finished running in thread
        :param stop_timeout: timeout to await is_done after setting stop_running
        """
        self._future = future
        self._is_started = is_started
        self._stop_running = stop_running
        self._stop_timeout = stop_timeout
        self._is_done = is_done

    def __getattr__(self, attr):
        """Make it proxy to embedded future"""
        attribute = getattr(self._future, attr)
        return attribute

    def cancel(self):
        if self.running():
            self._stop()

            # after exiting threaded-function future.state == FINISHED
            # we need to change it to PENDING to allow for correct cancel via concurrent.futures.Future
            with self._condition:
                self._future._state = concurrent.futures._base.PENDING

        return self._future.cancel()

    def _stop(self):
        self._stop_running.set()  # force threaded-function to exit
        if not self._is_done.wait(timeout=self._stop_timeout):
            err_msg = "Failed to stop thread-running function within {} sec".format(self._stop_timeout)
            # TODO: should we break current thread or just set this exception inside connection-observer
            #       (is it symetric to failed-start ?)
            # may cause leaking resources - no call to moler_conn.unsubscribe()
            raise MolerException(err_msg)


class ThreadPoolExecutorRunner(ConnectionObserverRunner):
    def __init__(self, executor=None):
        """Create instance of ThreadPoolExecutorRunner class"""
        self._in_shutdown = False
        self._i_own_executor = False
        self.executor = executor
        self.logger = logging.getLogger('moler.runner.thread-pool')
        self.logger.debug("created")
        atexit.register(self.shutdown)
        if executor is None:
            max_workers = (cpu_count() or 1) * 5  # fix for concurrent.futures  v.3.0.3  to have API of v.3.1.1 or above
            self.executor = ThreadPoolExecutor(max_workers=max_workers)
            self.logger.debug("created own executor {!r}".format(self.executor))
            self._i_own_executor = True
        else:
            self.logger.debug("reusing provided executor {!r}".format(self.executor))

    def shutdown(self):
        self.logger.debug("shutting down")
        self._in_shutdown = True  # will exit from feed() without stopping executor (since others may still use that executor)
        if self._i_own_executor:
            self.executor.shutdown()  # also stop executor since only I use it

    def submit(self, connection_observer):
        """
        Submit connection observer to background execution.
        Returns Future that could be used to await for connection_observer done.
        """
        self.logger.debug("go background: {!r}".format(connection_observer))

        # TODO: check dependency - connection_observer.connection

        feed_started = threading.Event()
<<<<<<< HEAD
        connection_observer_future = self.executor.submit(self.feed, connection_observer, feed_started)
=======
        stop_feeding = threading.Event()
        feed_done = threading.Event()
        connection_observer_future = self.executor.submit(self.feed, connection_observer,
                                                          feed_started, stop_feeding, feed_done)
>>>>>>> 3239dab8
        # await feed thread to be really started
        start_timeout = 0.5
        if not feed_started.wait(timeout=start_timeout):
            err_msg = "Failed to start observer feeding thread within {} sec".format(start_timeout)
<<<<<<< HEAD
            raise MolerException(err_msg)
        return connection_observer_future
=======
            self.logger.error(err_msg)
            MolerException(err_msg)
            connection_observer.set_exception(err_msg)
            return None
        c_future = CancellableFuture(connection_observer_future, feed_started, stop_feeding, feed_done)
        return c_future
>>>>>>> 3239dab8

    def wait_for(self, connection_observer, connection_observer_future, timeout=None):
        """
        Await for connection_observer running in background or timeout.

        :param connection_observer: The one we are awaiting for.
        :param connection_observer_future: Future of connection-observer returned from submit().
        :param timeout: Max time (in float seconds) you want to await before you give up. If None then taken from connection_observer
        :return:
        """
        self.logger.debug("go foreground: {!r} - await max. {} [sec]".format(connection_observer, timeout))
        start_time = time.time()
        remain_time = connection_observer.timeout
        check_timeout_from_observer = True
        wait_tick = 0.1
        if timeout:
            remain_time = timeout
            check_timeout_from_observer = False
            wait_tick = remain_time
        while remain_time > 0.0:
            done, not_done = wait([connection_observer_future], timeout=wait_tick)
            if connection_observer_future in done:
                connection_observer_future._stop()
                result = connection_observer_future.result()
                self.logger.debug("{} returned {}".format(connection_observer, result))
                return None
            if check_timeout_from_observer:
                timeout = connection_observer.timeout
            remain_time = timeout - (time.time() - start_time)

        # code below is for timed out observer
        passed = time.time() - start_time
        self.logger.debug("timed out {}".format(connection_observer))
        connection_observer_future.cancel()
        connection_observer.cancel()  # TODO: should call connection_observer_future.cancel() via runner
        connection_observer.on_timeout()
        connection_observer._log(logging.INFO,
                                 "'{}.{}' has timed out after '{:.2f}' seconds.".format(
                                     connection_observer.__class__.__module__,
                                     connection_observer.__class__.__name__, time.time() - start_time))
        # TODO: rethink - on timeout we raise while on other exceptions we expect observers
        #       just to call  observer.set_exception() - so, no raise before calling observer.result()
        if hasattr(connection_observer, "command_string"):
            exception = CommandTimeout(connection_observer, timeout, kind="await_done", passed_time=passed)
        else:
            exception = ConnectionObserverTimeout(connection_observer, timeout, kind="await_done", passed_time=passed)
        connection_observer.set_exception(exception)
        return None

<<<<<<< HEAD
    def wait_for_iterator(self, connection_observer, connection_observer_future):
        """
        Version of wait_for() intended to be used by Python3 to implement iterable/awaitable object.

        Note: we don't have timeout parameter here. If you want to await with timeout please do use timeout machinery
        of selected parallelism.

        :param connection_observer: The one we are awaiting for.
        :param connection_observer_future: Future of connection-observer returned from submit().
        :return: iterator
        """
        while not connection_observer_future.done():
            yield None
        # return connection_observer_future.result()  # May raise too.   # Python > 3.3
        res = connection_observer_future.result()
        raise StopIteration(res)  # Python 2 compatibility

    def feed(self, connection_observer, feed_started):
        """
        Feeds connection_observer by transferring data from connection and passing it to connection_observer.
        Should be called from background-processing of connection observer.
        """
        self.logger.debug("START OF feed({})".format(connection_observer))
        self.logger.debug("start feeding({})".format(connection_observer))
        moler_conn = connection_observer.connection
        # start feeding connection_observer by establishing data-channel from connection to observer
        self.logger.debug("feed subscribing for data {!r}".format(connection_observer))
        moler_conn.subscribe(connection_observer.data_received)
        self.logger.debug("feeding({}) started".format(connection_observer))
        feed_started.set()
=======
    def feed(self, connection_observer, feed_started, stop_feeding, feed_done):
        """
        Feeds connection_observer by transferring data from connection and passing it to connection_observer.
        Should be called from background-processing of connection observer.
        """
        connection_observer._log(logging.INFO, "{} started.".format(connection_observer.get_long_desc()))
        moler_conn = connection_observer.connection

        def secure_data_received(data):
            try:
                connection_observer.data_received(data)
            except Exception as exc:  # TODO: handling stacktrace
                connection_observer.set_exception(exc)

        # start feeding connection_observer by establishing data-channel from connection to observer
        self.logger.debug("subscribing for data {!r}".format(connection_observer))
        moler_conn.subscribe(secure_data_received)
        feed_started.set()

>>>>>>> 3239dab8
        while True:
            if stop_feeding.is_set():
                self.logger.debug("stopped {!r}".format(connection_observer))
                break
            if connection_observer.done():
<<<<<<< HEAD
                self.logger.debug("feed done & unsubscribing {!r}".format(connection_observer))
                moler_conn.unsubscribe(connection_observer.data_received)
=======
                self.logger.debug("done {!r}".format(connection_observer))
>>>>>>> 3239dab8
                break
            if self._in_shutdown:
                self.logger.debug("feed: shutdown so cancelling {!r}".format(connection_observer))
                connection_observer.cancel()
            time.sleep(0.01)  # give moler_conn a chance to feed observer
<<<<<<< HEAD
        self.logger.debug("feed returning result {}".format(connection_observer))
        self.logger.debug("END   OF feed({})".format(connection_observer))
=======

        self.logger.debug("unsubscribing {!r}".format(connection_observer))
        moler_conn.unsubscribe(secure_data_received)
        feed_done.set()

        connection_observer._log(logging.INFO, "{} finished.".format(connection_observer.get_short_desc()))
        self.logger.debug("returning result {}".format(connection_observer))
>>>>>>> 3239dab8
        return connection_observer.result()

    def timeout_change(self, timedelta):
        pass<|MERGE_RESOLUTION|>--- conflicted
+++ resolved
@@ -12,21 +12,11 @@
 import atexit
 import concurrent.futures
 import logging
-import threading
 import time
 import threading
 from abc import abstractmethod, ABCMeta
 from concurrent.futures import ThreadPoolExecutor, wait
-<<<<<<< HEAD
 from six import add_metaclass
-
-from moler.exceptions import ConnectionObserverTimeout
-from moler.exceptions import CommandTimeout
-from moler.exceptions import MolerException
-=======
-
-from six import add_metaclass
->>>>>>> 3239dab8
 
 from moler.exceptions import CommandTimeout
 from moler.exceptions import ConnectionObserverTimeout
@@ -189,29 +179,20 @@
         # TODO: check dependency - connection_observer.connection
 
         feed_started = threading.Event()
-<<<<<<< HEAD
-        connection_observer_future = self.executor.submit(self.feed, connection_observer, feed_started)
-=======
         stop_feeding = threading.Event()
         feed_done = threading.Event()
         connection_observer_future = self.executor.submit(self.feed, connection_observer,
                                                           feed_started, stop_feeding, feed_done)
->>>>>>> 3239dab8
         # await feed thread to be really started
         start_timeout = 0.5
         if not feed_started.wait(timeout=start_timeout):
             err_msg = "Failed to start observer feeding thread within {} sec".format(start_timeout)
-<<<<<<< HEAD
-            raise MolerException(err_msg)
-        return connection_observer_future
-=======
             self.logger.error(err_msg)
             MolerException(err_msg)
             connection_observer.set_exception(err_msg)
             return None
         c_future = CancellableFuture(connection_observer_future, feed_started, stop_feeding, feed_done)
         return c_future
->>>>>>> 3239dab8
 
     def wait_for(self, connection_observer, connection_observer_future, timeout=None):
         """
@@ -252,8 +233,6 @@
                                  "'{}.{}' has timed out after '{:.2f}' seconds.".format(
                                      connection_observer.__class__.__module__,
                                      connection_observer.__class__.__name__, time.time() - start_time))
-        # TODO: rethink - on timeout we raise while on other exceptions we expect observers
-        #       just to call  observer.set_exception() - so, no raise before calling observer.result()
         if hasattr(connection_observer, "command_string"):
             exception = CommandTimeout(connection_observer, timeout, kind="await_done", passed_time=passed)
         else:
@@ -261,7 +240,6 @@
         connection_observer.set_exception(exception)
         return None
 
-<<<<<<< HEAD
     def wait_for_iterator(self, connection_observer, connection_observer_future):
         """
         Version of wait_for() intended to be used by Python3 to implement iterable/awaitable object.
@@ -279,20 +257,6 @@
         res = connection_observer_future.result()
         raise StopIteration(res)  # Python 2 compatibility
 
-    def feed(self, connection_observer, feed_started):
-        """
-        Feeds connection_observer by transferring data from connection and passing it to connection_observer.
-        Should be called from background-processing of connection observer.
-        """
-        self.logger.debug("START OF feed({})".format(connection_observer))
-        self.logger.debug("start feeding({})".format(connection_observer))
-        moler_conn = connection_observer.connection
-        # start feeding connection_observer by establishing data-channel from connection to observer
-        self.logger.debug("feed subscribing for data {!r}".format(connection_observer))
-        moler_conn.subscribe(connection_observer.data_received)
-        self.logger.debug("feeding({}) started".format(connection_observer))
-        feed_started.set()
-=======
     def feed(self, connection_observer, feed_started, stop_feeding, feed_done):
         """
         Feeds connection_observer by transferring data from connection and passing it to connection_observer.
@@ -312,27 +276,17 @@
         moler_conn.subscribe(secure_data_received)
         feed_started.set()
 
->>>>>>> 3239dab8
         while True:
             if stop_feeding.is_set():
                 self.logger.debug("stopped {!r}".format(connection_observer))
                 break
             if connection_observer.done():
-<<<<<<< HEAD
-                self.logger.debug("feed done & unsubscribing {!r}".format(connection_observer))
-                moler_conn.unsubscribe(connection_observer.data_received)
-=======
                 self.logger.debug("done {!r}".format(connection_observer))
->>>>>>> 3239dab8
                 break
             if self._in_shutdown:
-                self.logger.debug("feed: shutdown so cancelling {!r}".format(connection_observer))
+                self.logger.debug("shutdown so cancelling {!r}".format(connection_observer))
                 connection_observer.cancel()
             time.sleep(0.01)  # give moler_conn a chance to feed observer
-<<<<<<< HEAD
-        self.logger.debug("feed returning result {}".format(connection_observer))
-        self.logger.debug("END   OF feed({})".format(connection_observer))
-=======
 
         self.logger.debug("unsubscribing {!r}".format(connection_observer))
         moler_conn.unsubscribe(secure_data_received)
@@ -340,7 +294,6 @@
 
         connection_observer._log(logging.INFO, "{} finished.".format(connection_observer.get_short_desc()))
         self.logger.debug("returning result {}".format(connection_observer))
->>>>>>> 3239dab8
         return connection_observer.result()
 
     def timeout_change(self, timedelta):
