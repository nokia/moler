# -*- coding: utf-8 -*-
# Copyright (C) 2018 Nokia
"""
Runner abstraction goal is to hide concurrency machinery used
to make it exchangeable (threads, asyncio, twisted, curio)
"""

__author__ = 'Grzegorz Latuszek, Marcin Usielski, Michal Ernst'
__copyright__ = 'Copyright (C) 2018, Nokia'
__email__ = 'grzegorz.latuszek@nokia.com, marcin.usielski@nokia.com, michal.ernst@nokia.com'

import atexit
import concurrent.futures
import logging
import threading
import time
from abc import abstractmethod, ABCMeta
from concurrent.futures import ThreadPoolExecutor, wait

from six import add_metaclass

from moler.exceptions import CommandTimeout
from moler.exceptions import ConnectionObserverTimeout
from moler.exceptions import MolerException

# fix for concurrent.futures  v.3.0.3  to have API of v.3.1.1 or above
try:
    from multiprocessing import cpu_count
except ImportError:
    # some platforms don't have multiprocessing
    def cpu_count():
        """Workarround fix"""
        return None


@add_metaclass(ABCMeta)
class ConnectionObserverRunner(object):
    @abstractmethod
    def shutdown(self):
        """Cleanup used resources."""
        pass

    @abstractmethod
    def submit(self, connection_observer):
        """
        Submit connection observer to background execution.
        Returns Future that could be used to await for connection_observer done.
        """
        pass

    @abstractmethod
    def wait_for(self, connection_observer, connection_observer_future, timeout=10.0):
        """
        Await for connection_observer running in background or timeout.

        :param connection_observer: The one we are awaiting for.
        :param connection_observer_future: Future of connection-observer returned from submit().
        :param timeout: Max time (in float seconds) you want to await before you give up.
        :return:
        """
        pass

    @abstractmethod
    def feed(self, connection_observer):
        """
        Feeds connection_observer with data to let it become done.
        This is a place where runner is a glue between words of connection and connection-observer.
        Should be called from background-processing of connection observer.
        """
        pass

    @abstractmethod
    def timeout_change(self, timedelta):
        """
        Call this method to notify runner that timeout has been changed in observer
        :param timedelta: delta timeout in float seconds
        :return: Nothing
        """
        pass

    def __enter__(self):
        return self

    def __exit__(self, exc_type, exc_val, exc_tb):
        self.shutdown()
        return False  # exceptions (if any) should be reraised


class CancellableFuture(object):
    def __init__(self, future, is_started, stop_running, is_done, stop_timeout=0.5):
        """
        Wrapper to allow cancelling already running concurrent.futures.Future

        Assumes that executor submitted function with following parameters
        fun(is_started, stop_running, is_done)
        and that such function correctly handles that events (threading.Event)

        :param future: wrapped instance of concurrent.futures.Future
        :param is_started: set when function started to run in thread
        :param stop_running: set externally to finish thread execution of function
        :param is_done: set when function finished running in thread
        :param stop_timeout: timeout to await is_done after setting stop_running
        """
        self._future = future
        self._is_started = is_started
        self._stop_running = stop_running
        self._stop_timeout = stop_timeout
        self._is_done = is_done

    def __getattr__(self, attr):
        """Make it proxy to embedded future"""
        attribute = getattr(self._future, attr)
        return attribute

    def cancel(self):
        if self.running():
            self._stop()

            # after exiting threaded-function future.state == FINISHED
            # we need to change it to PENDING to allow for correct cancel via concurrent.futures.Future
            with self._condition:
                self._future._state = concurrent.futures._base.PENDING

        return self._future.cancel()

    def _stop(self):
        self._stop_running.set()  # force threaded-function to exit
        if not self._is_done.wait(timeout=self._stop_timeout):
            err_msg = "Failed to stop thread-running function within {} sec".format(self._stop_timeout)
            # TODO: should we break current thread or just set this exception inside connection-observer
            #       (is it symetric to failed-start ?)
            # may cause leaking resources - no call to moler_conn.unsubscribe()
            raise MolerException(err_msg)


class ThreadPoolExecutorRunner(ConnectionObserverRunner):
    def __init__(self, executor=None):
        """Create instance of ThreadPoolExecutorRunner class"""
        self._in_shutdown = False
        self._i_own_executor = False
        self.executor = executor
        self.logger = logging.getLogger('moler.runner.thread-pool')
        self.logger.debug("created")
        atexit.register(self.shutdown)
        if executor is None:
            max_workers = (cpu_count() or 1) * 5  # fix for concurrent.futures  v.3.0.3  to have API of v.3.1.1 or above
            self.executor = ThreadPoolExecutor(max_workers=max_workers)
            self.logger.debug("created own executor {!r}".format(self.executor))
            self._i_own_executor = True
        else:
            self.logger.debug("reusing provided executor {!r}".format(self.executor))

    def shutdown(self):
        self.logger.debug("shutting down")
        self._in_shutdown = True  # will exit from feed() without stopping executor (since others may still use that executor)
        if self._i_own_executor:
            self.executor.shutdown()  # also stop executor since only I use it

    def submit(self, connection_observer):
        """
        Submit connection observer to background execution.
        Returns Future that could be used to await for connection_observer done.
        """
        self.logger.debug("go background: {!r}".format(connection_observer))
        # TODO: check dependency - connection_observer.connection
        feed_started = threading.Event()
        stop_feeding = threading.Event()
        feed_done = threading.Event()
        connection_observer_future = self.executor.submit(self.feed, connection_observer,
                                                          feed_started, stop_feeding, feed_done)
        # await feed thread to be really started
        start_timeout = 0.5
        if not feed_started.wait(timeout=start_timeout):
            err_msg = "Failed to start observer feeding thread within {} sec".format(start_timeout)
            self.logger.error(err_msg)
            exc = MolerException(err_msg)
            connection_observer.set_exception(exc)
            return None
        c_future = CancellableFuture(connection_observer_future, feed_started, stop_feeding, feed_done)
        time.sleep(0.05)  # Workaround for command tests because they send output before command string is sent
        return c_future

    def wait_for(self, connection_observer, connection_observer_future, timeout=None):
        """
        Await for connection_observer running in background or timeout.

        :param connection_observer: The one we are awaiting for.
        :param connection_observer_future: Future of connection-observer returned from submit().
        :param timeout: Max time (in float seconds) you want to await before you give up. If None then taken from connection_observer
        :return:
        """
        self.logger.debug("go foreground: {!r} - await max. {} [sec]".format(connection_observer, timeout))
        start_time = connection_observer.start_time
        remain_time = connection_observer.timeout
        check_timeout_from_observer = True
        wait_tick = 0.1
        if timeout:
            remain_time = timeout
            check_timeout_from_observer = False
            wait_tick = remain_time
        while remain_time > 0.0:
            done, not_done = wait([connection_observer_future], timeout=wait_tick)
            if connection_observer_future in done:
                connection_observer_future._stop()
                result = connection_observer_future.result()
                self.logger.debug("{} returned {}".format(connection_observer, result))
                connection_observer.remove_command_from_connection()
                return None
            if check_timeout_from_observer:
                timeout = connection_observer.timeout
            remain_time = timeout - (time.time() - start_time)

        # code below is for timed out observer
        passed = time.time() - start_time
        self.logger.debug("timed out {}".format(connection_observer))
        connection_observer_future.cancel()
        # TODO: rethink - on timeout we raise while on other exceptions we expect observers
        #       just to call  observer.set_exception() - so, no raise before calling observer.result()
        if hasattr(connection_observer, "command_string"):
            exception = CommandTimeout(connection_observer, timeout, kind="await_done", passed_time=passed)
        else:
            exception = ConnectionObserverTimeout(connection_observer, timeout, kind="await_done", passed_time=passed)
        connection_observer.set_exception(exception)
<<<<<<< HEAD
        connection_observer.remove_command_from_connection()
=======
        connection_observer.cancel()  # TODO: should call connection_observer_future.cancel() via runner
        connection_observer.on_timeout()
        connection_observer._log(logging.INFO,
                                 "'{}.{}' has timed out after '{:.2f}' seconds.".format(
                                     connection_observer.__class__.__module__,
                                     connection_observer.__class__.__name__, time.time() - start_time))
>>>>>>> 1119a7e0
        return None

    def feed(self, connection_observer, feed_started, stop_feeding, feed_done):
        """
        Feeds connection_observer by transferring data from connection and passing it to connection_observer.
        Should be called from background-processing of connection observer.
        """
        connection_observer._log(logging.INFO, "{} started.".format(connection_observer.get_long_desc()))
        moler_conn = connection_observer.connection
        set_start = True
        if not self._wait_for_blocking_observer(connection_observer, feed_started, feed_done, True):
            set_start = False
        if not set_start:
            if not self._wait_for_blocking_observer(connection_observer, feed_started, feed_done, False):
                return connection_observer.result()

        def secure_data_received(data):
            try:
                connection_observer.data_received(data)
            except Exception as exc:  # TODO: handling stacktrace
                connection_observer.set_exception(exc)

        # start feeding connection_observer by establishing data-channel from connection to observer
        self.logger.debug("subscribing for data {!r}".format(connection_observer))
        moler_conn.subscribe(secure_data_received)

        if connection_observer.is_command():
            connection_observer.connection.sendline(connection_observer.command_string)
        if set_start:
            feed_started.set()  # Events start here because they do not have to wait to finish other events.

        self._feed_loop(connection_observer, stop_feeding)

        self.logger.debug("unsubscribing {!r}".format(connection_observer))
        connection_observer.remove_command_from_connection()
        moler_conn.unsubscribe(secure_data_received)
        feed_done.set()

        connection_observer._log(logging.INFO, "{} finished.".format(connection_observer.get_short_desc()))
        self.logger.debug("returning result {}".format(connection_observer))
        return connection_observer.result()

    def timeout_change(self, timedelta):
        pass

    def _wait_for_blocking_observer(self, connection_observer, feed_started, feed_done, do_now_wait):
        if connection_observer.is_command():
            if connection_observer.add_command_to_connection(do_not_wait=True):
                return True
            if do_now_wait:
                return False
            feed_started.set()  # commands 'start' here because they have to wait to finish other commands on connection
            # and they do not have output before command was sent
            if not connection_observer.add_command_to_connection(do_not_wait=False):
                feed_done.set()
                self.logger.debug("Command '{}' has no chance to start.".format(connection_observer))
                return False
        return True

    def _feed_loop(self, connection_observer, stop_feeding):
        while True:
            if stop_feeding.is_set():
                self.logger.debug("stopped {!r}".format(connection_observer))
                break
            if connection_observer.done():
                self.logger.debug("done {!r}".format(connection_observer))
                break
            if self._in_shutdown:
                self.logger.debug("shutdown so cancelling {!r}".format(connection_observer))
                connection_observer.cancel()
            time.sleep(0.01)  # give moler_conn a chance to feed observer<|MERGE_RESOLUTION|>--- conflicted
+++ resolved
@@ -221,16 +221,13 @@
         else:
             exception = ConnectionObserverTimeout(connection_observer, timeout, kind="await_done", passed_time=passed)
         connection_observer.set_exception(exception)
-<<<<<<< HEAD
         connection_observer.remove_command_from_connection()
-=======
         connection_observer.cancel()  # TODO: should call connection_observer_future.cancel() via runner
         connection_observer.on_timeout()
         connection_observer._log(logging.INFO,
                                  "'{}.{}' has timed out after '{:.2f}' seconds.".format(
                                      connection_observer.__class__.__module__,
                                      connection_observer.__class__.__name__, time.time() - start_time))
->>>>>>> 1119a7e0
         return None
 
     def feed(self, connection_observer, feed_started, stop_feeding, feed_done):
