--- conflicted
+++ resolved
@@ -151,22 +151,12 @@
     :return: None
     """
 
-<<<<<<< HEAD
-    logfile_full_path = os.path.join(logging_path, log_file)
-
-    #print(logging.Logger.manager.loggerDict)
-    # for v in logging.Logger.manager.loggerDict.values():
-    #     if hasattr(v, "handlers"):
-    #         if len(v.handlers) > 0:
-    #             print("{} -> {}".format(v, v.handlers))
+    logfile_full_path = os.path.join(_logging_path, log_file)
 
     if "{}->{}".format(logger_name, logfile_full_path) not in logger_list:
         logger_list.append("{}->{}".format(logger_name, logfile_full_path))
     else:
         return
-=======
-    logfile_full_path = os.path.join(_logging_path, log_file)
->>>>>>> 2126ffba
 
     _prepare_logs_folder(logfile_full_path)
     setup_new_file_handler(logger_name=logger_name,
@@ -183,23 +173,14 @@
     :param log_file: Path to logfile. Final logfile location is logging_path + log_file
     :return: None
     """
-<<<<<<< HEAD
-    logfile_full_path = os.path.join(logging_path, log_file)
-
-    #print(logging.Logger.manager.loggerDict)
-    # for v in logging.Logger.manager.loggerDict.values():
-    #     if hasattr(v, "handlers"):
-    #         if len(v.handlers) > 0:
-    #             print("{} -> {}".format(v, v.handlers))
+    global write_mode
+    logfile_full_path = os.path.join(_logging_path, log_file)
 
     if "{}->{}".format(logger_name, logfile_full_path) not in logger_list:
         logger_list.append("{}->{}".format(logger_name, logfile_full_path))
     else:
         return
-=======
-    global write_mode
-    logfile_full_path = os.path.join(_logging_path, log_file)
->>>>>>> 2126ffba
+
     _prepare_logs_folder(logfile_full_path)
     logger = logging.getLogger(logger_name)
     rfh = RawFileHandler(filename=logfile_full_path, mode='{}b'.format(write_mode))
@@ -213,23 +194,14 @@
     :param log_file: Path to logfile. Final logfile location is logging_path + log_file
     :return: None
     """
-<<<<<<< HEAD
-    logfile_full_path = os.path.join(logging_path, log_file)
-
-    #print(logging.Logger.manager.loggerDict)
-    # for v in logging.Logger.manager.loggerDict.values():
-    #     if hasattr(v, "handlers"):
-    #         if len(v.handlers) > 0:
-    #             print("{} -> {}".format(v, v.handlers))
+    global write_mode
+    logfile_full_path = os.path.join(_logging_path, log_file)
 
     if "{}->{}".format(logger_name, logfile_full_path) not in logger_list:
         logger_list.append("{}->{}".format(logger_name, logfile_full_path))
     else:
         return
-=======
-    global write_mode
-    logfile_full_path = os.path.join(_logging_path, log_file)
->>>>>>> 2126ffba
+
     _prepare_logs_folder(logfile_full_path)
     logger = logging.getLogger(logger_name)
     trace_rfh = RawFileHandler(filename=logfile_full_path, mode=write_mode)
@@ -272,12 +244,8 @@
         logger = create_logger(name='moler', log_level=TRACE, datefmt=date_format)
         logger.propagate = True
 
-<<<<<<< HEAD
-    if want_debug_details():
-        debug_log_format = "%(asctime)s.%(msecs)03d %(levelname)-12s %(name)-30s %(threadName)22s %(transfer_direction)s|%(message)s"
-=======
         main_log_format = "%(asctime)s.%(msecs)03d %(levelname)-12s %(message)s"
->>>>>>> 2126ffba
+
         _add_new_file_handler(logger_name='moler',
                               log_file='moler.log',
                               log_level=logging.INFO,  # only hi-level info from library
