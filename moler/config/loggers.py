# -*- coding: utf-8 -*-
"""
Configure logging for Moler's needs
"""

__author__ = 'Grzegorz Latuszek, Marcin Usielski, Michal Ernst'
__copyright__ = 'Copyright (C) 2018, Nokia'
__email__ = 'grzegorz.latuszek@nokia.com, marcin.usielski@nokia.com, michal.ernst@nokia.com'

import codecs
import logging
import os
import sys

logging_path = os.getcwd()  # Logging path that is used as a prefix for log file paths
active_loggers = []  # TODO: use set()      # Active loggers created by Moler
date_format = "%d %H:%M:%S"

logger_list = list()

# new logging levels
RAW_DATA = 1  # should be used for logging data of external sources, like connection's data send/received
TRACE = 4  # may produce tons of logs, should be used for lib dev & troubleshooting
# (above ERROR = 40, below CRITICAL = 50)
TEST_CASE = 45

debug_level = None  # means: inactive
raw_logs_active = False


def set_logging_path(path):
    global logging_path
    logging_path = path


def set_date_format(format):
    global date_format
    date_format = format


def configure_debug_level(level=None):
    """
    Configure debug_level based on environment variable MOLER_DEBUG_LEVEL
    We use additional env variable besides MOLER_CONFIG to allow for quick/temporary change
    since debug level is intended also for troubleshooting
    """
    global debug_level
    if level:
        level_name = level
    else:
        level_name = os.getenv('MOLER_DEBUG_LEVEL', 'not_found').upper()

    allowed = {'TRACE': TRACE, 'DEBUG': logging.DEBUG}

    if level_name in allowed:
        debug_level = allowed[level_name]
    else:
        debug_level = logging.INFO


def want_debug_details():
    """Check if we want to have debug details inside logs"""
    return debug_level is not None


def want_raw_logs():
    return raw_logs_active


def debug_level_or_info_level():
    """
    If debugging is active we want to have details inside logs
    otherwise we want to keep them small
    """
    if want_debug_details():
        level = debug_level
    else:
        level = logging.INFO
    return level


def setup_new_file_handler(logger_name, log_level, log_filename, formatter, filter=None):
    """
    Sets up new file handler for given logger
    :param logger_name: name of logger to which filelogger is added
    :param log_level: logging level
    :param log_filename: path to log file
    :param formatter: formatter for file logger
    :param filter: filter for file logger
    :return:  logging.FileHandler object
    """
    logger = logging.getLogger(logger_name)
    cfh = logging.FileHandler(log_filename, 'w')
    cfh.setLevel(log_level)
    cfh.setFormatter(formatter)
    if filter:
        cfh.addFilter(filter)
    logger.addHandler(cfh)
    return cfh


def _add_new_file_handler(logger_name,
                          log_file, formatter, log_level=TRACE, filter=None):
    """
    Add file writer into Logger
    :param logger_name: Logger name
    :param log_file: Path to logfile. Final logfile location is logging_path + log_file
    :param log_level: only log records with equal and greater level will be accepted for storage in log
    :param formatter: formatter for file logger
    :param filter: filter for file logger
    :return: None
    """

    logfile_full_path = os.path.join(logging_path, log_file)
<<<<<<< HEAD
    print("inside _add_new_file_handler({}, {})".format(logger_name, logfile_full_path))

    if "{}->{}".format(logger_name, logfile_full_path) not in logger_list:
        logger_list.append("{}->{}".format(logger_name, logfile_full_path))
    else:
        # return
        pass
=======
>>>>>>> d275c568

    _prepare_logs_folder(logfile_full_path)
    setup_new_file_handler(logger_name=logger_name,
                           log_level=log_level,
                           log_filename=logfile_full_path,
                           formatter=formatter,
                           filter=filter)


def _add_raw_file_handler(logger_name, log_file):
    """
    Add raw/binary file writer into Logger
    :param logger_name: Logger name
    :param log_file: Path to logfile. Final logfile location is logging_path + log_file
    :return: None
    """
    logfile_full_path = os.path.join(logging_path, log_file)
    if "{}->{}".format(logger_name, logfile_full_path) not in logger_list:
        logger_list.append("{}->{}".format(logger_name, logfile_full_path))
    else:
        return
    _prepare_logs_folder(logfile_full_path)
    logger = logging.getLogger(logger_name)
    rfh = RawFileHandler(filename=logfile_full_path, mode='wb')
    logger.addHandler(rfh)


def _add_raw_trace_file_handler(logger_name, log_file):
    """
    Add raw-info file writer into Logger
    :param logger_name: Logger name
    :param log_file: Path to logfile. Final logfile location is logging_path + log_file
    :return: None
    """
    logfile_full_path = os.path.join(logging_path, log_file)
    if "{}->{}".format(logger_name, logfile_full_path) not in logger_list:
        logger_list.append("{}->{}".format(logger_name, logfile_full_path))
    else:
        return
    _prepare_logs_folder(logfile_full_path)
    logger = logging.getLogger(logger_name)
    trace_rfh = RawFileHandler(filename=logfile_full_path, mode='w')
    # exchange Formatter
    raw_trace_formatter = RawTraceFormatter()
    trace_rfh.setFormatter(raw_trace_formatter)
    logger.addHandler(trace_rfh)


def create_logger(name,
                  log_file=None, log_level=TRACE,
                  log_format="%(asctime)s %(levelname)-10s: |%(message)s",
                  datefmt=None):
    """
    Creates Logger with (optional) file writer
    :param name: Logger name
    :param log_file: Path to logfile. Final logfile location is logging_path + log_file
    :param log_level: only log records with equal and greater level will be accepted for storage in log
    :param log_format: layout of log file, default is "%(asctime)s %(levelname)-10s: |%(message)s"
    :param datefmt: format the creation time of the log record
    :return: None
    """
    logger = logging.getLogger(name)
    if name not in active_loggers:
        print("inside create_logger({}) - configuring it".format(name))
        logger.setLevel(log_level)
        if log_file:  # if present means: "please add this file as logs storage for my logger"
            _add_new_file_handler(logger_name=name,
                                  log_file=log_file,
                                  log_level=log_level,
                                  formatter=logging.Formatter(fmt=log_format,
                                                              datefmt=datefmt))
        active_loggers.append(name)
    return logger


def configure_moler_main_logger():
    """Configure main logger of Moler"""
    # warning or above go to logfile
    if 'moler' not in active_loggers:
<<<<<<< HEAD
        print("inside configure_moler_main_logger()")
=======
>>>>>>> d275c568
        logger = create_logger(name='moler', log_level=TRACE, datefmt=date_format)
        logger.propagate = True

        main_log_format = "%(asctime)s.%(msecs)03d %(levelname)-12s %(message)s"
        _add_new_file_handler(logger_name='moler',
                              log_file='moler.log',
                              log_level=logging.INFO,  # only hi-level info from library
                              formatter=MolerMainMultilineWithDirectionFormatter(fmt=main_log_format,
                                                                                 datefmt=date_format))
<<<<<<< HEAD

        if want_debug_details():
            debug_log_format = "%(asctime)s.%(msecs)03d %(levelname)-12s %(name)-30s %(threadName)22s %(transfer_direction)s|%(message)s"
            _add_new_file_handler(logger_name='moler',
                                  log_file='moler.debug.log',
                                  log_level=debug_level,
                                  # entries from different components go to single file, so we need to
                                  # differentiate them by logger name: "%(name)s"
                                  # do we need "%(threadName)-30s" ???
                                  formatter=MultilineWithDirectionFormatter(fmt=debug_log_format,
                                                                            datefmt=date_format))

=======

        if want_debug_details():
            debug_log_format = "%(asctime)s.%(msecs)03d %(levelname)-12s %(name)-30s %(threadName)22s %(transfer_direction)s|%(message)s"
            _add_new_file_handler(logger_name='moler',
                                  log_file='moler.debug.log',
                                  log_level=debug_level,
                                  # entries from different components go to single file, so we need to
                                  # differentiate them by logger name: "%(name)s"
                                  # do we need "%(threadName)-30s" ???
                                  formatter=MultilineWithDirectionFormatter(fmt=debug_log_format,
                                                                            datefmt=date_format))

>>>>>>> d275c568
        logger.info("More logs in: {}".format(logging_path))


def configure_runner_logger(runner_name):
    """Configure logger with file storing runner's log"""
    logger_name = 'moler.runner.{}'.format(runner_name)
    if logger_name not in active_loggers:
        create_logger(name=logger_name,
                      log_file='moler.runner.{}.log'.format(runner_name),
                      log_level=debug_level_or_info_level(),
                      log_format="%(asctime)s.%(msecs)03d %(levelname)-10s |%(message)s",
                      datefmt=date_format
                      # log_format="%(asctime)s %(levelname)-10s %(subarea)-30s: |%(message)s"
                      )


def configure_device_logger(connection_name, propagate=False):
    """Configure logger with file storing connection's log"""
    logger_name = 'moler.{}'.format(connection_name)
    if logger_name not in active_loggers:
        logger = create_logger(name=logger_name, log_level=TRACE)
        logger.propagate = propagate
        conn_formatter = MultilineWithDirectionFormatter(fmt="%(asctime)s.%(msecs)03d %(transfer_direction)s|%(message)s",
                                                         datefmt=date_format)
        _add_new_file_handler(logger_name=logger_name,
                              log_file='{}.log'.format(logger_name),
                              log_level=logging.INFO,
                              formatter=conn_formatter)
        if want_raw_logs():
            # RAW_LOGS is lowest log-level so we need to change log-level of logger
            # to make it pass data into raw-log-handler
            logger.setLevel(min(RAW_DATA, TRACE))
            _add_raw_file_handler(logger_name=logger_name, log_file='{}.raw.log'.format(logger_name))
            if debug_level == TRACE:
                _add_raw_trace_file_handler(logger_name=logger_name, log_file='{}.raw.trace.log'.format(logger_name))
    else:
        logger = logging.getLogger(logger_name)
    return logger


def _prepare_logs_folder(logfile_full_path):
    """
    Checks that log folder exist and creates it if needed
    :param logfile_full_path: path to log folder
    :return: Nome
    """
    logdir = os.path.dirname(logfile_full_path)
    if not os.path.exists(logdir):
        os.makedirs(logdir)


class TracedIn(object):
    """
    Decorator to allow for tracing method/function invocation
    It sends function name and parameters into logger given as decorator parameter
    sends with loglevel=TRACE
    Decorator is active only when environment variable MOLER_DEBUG_LEVEL = TRACE
    ex.:
    @TracedIn('moler')
    def method(self, arg1, arg2):
    """

    def __init__(self, logger_name):  # decorator parameter
        self.logger = logging.getLogger(logger_name)
        self.trace_active = (debug_level == TRACE)

    def __call__(self, decorated_method):
        if not self.trace_active:
            return decorated_method

        method_name = decorated_method.__name__

        def _traced_method(*args,
                           **kwargs):  # parameters of decorated_method
            args_list = [str(arg) for arg in args]
            kwargs_list = ['{}={}'.format(arg, kwargs[arg]) for arg in
                           kwargs]
            param_str = ', '.join(args_list + kwargs_list)
            ret = decorated_method(*args, **kwargs)
            self.logger.log(TRACE, '{}({}) returned: {}'.format(method_name,
                                                                param_str,
                                                                ret))
            return ret

        return _traced_method


class RawDataFormatter(object):
    def format(self, record):
        """We want to take data from log_record.msg as bytes"""
        raw_bytes = record.msg
        if not isinstance(raw_bytes, (bytes, bytearray)):
            err_msg = "Log record directed for raw-logs must have encoder if record.msg is not bytes (it is {})".format(
                type(record.msg))
            assert hasattr(record, "encoder"), err_msg
            raw_bytes = record.encoder(record.msg)
        return raw_bytes


class RawTraceFormatter(RawDataFormatter):
    def __init__(self):
        self.date_formatter = logging.Formatter(fmt="%(asctime)s.%(msecs)03d", datefmt=date_format)
        self.total_bytesize = 0

    def format(self, record):
        """We want to see info about binary data log-record"""
        raw_bytes = super(RawTraceFormatter, self).format(record)
        bytesize = len(raw_bytes)
        timestamp = self.date_formatter.format(record)
        direction = record.transfer_direction if hasattr(record, 'transfer_direction') else '.'
        offset = self.total_bytesize
        self.total_bytesize += bytesize
        # make it look like YAML implicit document record:
        # - 1536862639.4494998: {time: '20:17:19.449', direction: <, bytesize: 17, offset: 17}
        # see:   https://pyyaml.org/wiki/PyYAMLDocumentation
        # but we don't use yaml library since we want predictable order
        raw_trace_record = "- %s: {time: '%s', direction: %s, bytesize: %s, offset: %s}\n" % (
            record.created, timestamp, direction, bytesize, offset)
        return raw_trace_record


class RawFileHandler(logging.FileHandler):
    def __init__(self, *args, **kwargs):
        """RawFileHandler must use RawDataFormatter and level == RAW_DATA only"""
        super(RawFileHandler, self).__init__(*args, **kwargs)
        raw_formatter = RawDataFormatter()
        self.setFormatter(raw_formatter)
        self.setLevel(RAW_DATA)
        raw_records_only_filter = SpecificLevelFilter(RAW_DATA)
        self.addFilter(raw_records_only_filter)

    def emit(self, record):
        """
        Emit a record.
        We don't want base class implementation since we don't want to do:
        stream.write(self.terminator)
        We are not adding any \n to bytes-message from record.
        """
        if self.stream is None:
            self.stream = self._open()
        try:
            msg = self.format(record)
            stream = self.stream
            stream.write(msg)
            self.flush()
        except Exception:
            self.handleError(record)


class MultilineWithDirectionFormatter(logging.Formatter):
    """
    We want logs to have non-overlapping areas
    timestamp area TTTTTTTTTTT
    transfer direction area >  (shows send '>' or receive '<')
    log message area MMMMMMMMMM
    It should look like:
    TTTTTTTTTTTTTTT D MMMMMMMMMMMMMMM
    01 00:36:09.581 >|cat my_file.txt
    01 00:36:09.585 <|This is
                     |multiline
                     |content
    This formatter allows to use %(transfer_direction)s inside format
    """

    def __init__(self, fmt=None, datefmt=None):
        if fmt is None:
            fmt = "%(asctime)s.%(msecs)03d %(transfer_direction)s|%(message)s"
        else:  # message should be last part of format
            assert fmt.endswith("|%(message)s")
        super(MultilineWithDirectionFormatter, self).__init__(fmt=fmt, datefmt=datefmt)

    def format(self, record):
        if not hasattr(record, 'transfer_direction'):
            record.transfer_direction = ' '
        if not hasattr(record, 'log_name'):
            record.log_name = ""

        msg_lines = record.getMessage().splitlines(True)
        base_output = super(MultilineWithDirectionFormatter, self).format(record)
        out_lines = base_output.splitlines(True)
        output = out_lines[0]

        if len(msg_lines) >= 1:
            empty_prefix = self._calculate_empty_prefix(msg_lines[0], out_lines[0])
            for line in out_lines[1:]:
                try:
                    output += u"{}|{}".format(empty_prefix, line)
                except UnicodeDecodeError as err:
                    if hasattr(err, "encoding"):
                        encoding = err.encoding
                    else:
                        encoding = sys.getdefaultencoding()
                    decoded_line = codecs.decode(line, encoding, 'replace')
                    output += u"{}|{}".format(empty_prefix, decoded_line)

                    # TODO: line completion for connection decoded data comming in chunks
        output = MolerMainMultilineWithDirectionFormatter._remove_duplicate_log_name(record, output)
        return output

    def _calculate_empty_prefix(self, message_first_line, output_first_line):
        prefix_len = output_first_line.rindex(u"|{}".format(message_first_line))
        empty_prefix = " " * prefix_len
        return empty_prefix

    @staticmethod
    def _remove_duplicate_log_name(record, output):
        if record.log_name and "|{}".format(record.log_name) in output:
            output = output.replace("|{:<20}".format(record.log_name), "")
        return output


class MolerMainMultilineWithDirectionFormatter(MultilineWithDirectionFormatter):
    def __init__(self, fmt, datefmt=None):
        if fmt is None:
            fmt = "%(asctime)s.%(msecs)03d %(transfer_direction)s|%(message)s"
        else:  # message should be last part of format
            assert fmt.endswith("%(message)s")
        super(MultilineWithDirectionFormatter, self).__init__(fmt=fmt, datefmt=datefmt)

    def format(self, record):
        if not hasattr(record, 'log_name'):
            record.log_name = record.name

        if hasattr(record, 'moler_error'):
            record.levelname = "MOLER_ERROR"

        record.msg = u"{:<20}|{}".format(record.log_name, record.msg)

        return super(MolerMainMultilineWithDirectionFormatter, self).format(record)

    def _calculate_empty_prefix(self, message_first_line, output_first_line):
        prefix_len = output_first_line.index("|")
        empty_prefix = " " * prefix_len
        return empty_prefix


class SpecificLevelFilter(object):
    def __init__(self, level):
        self.__level = level

    def filter(self, logRecord):
        return logRecord.levelno == self.__level


# actions during import:
logging.addLevelName(TRACE, "TRACE")
logging.addLevelName(RAW_DATA, "RAW_DATA")
logging.addLevelName(TEST_CASE, "TEST_CASE")
configure_debug_level()<|MERGE_RESOLUTION|>--- conflicted
+++ resolved
@@ -15,8 +15,6 @@
 logging_path = os.getcwd()  # Logging path that is used as a prefix for log file paths
 active_loggers = []  # TODO: use set()      # Active loggers created by Moler
 date_format = "%d %H:%M:%S"
-
-logger_list = list()
 
 # new logging levels
 RAW_DATA = 1  # should be used for logging data of external sources, like connection's data send/received
@@ -112,16 +110,6 @@
     """
 
     logfile_full_path = os.path.join(logging_path, log_file)
-<<<<<<< HEAD
-    print("inside _add_new_file_handler({}, {})".format(logger_name, logfile_full_path))
-
-    if "{}->{}".format(logger_name, logfile_full_path) not in logger_list:
-        logger_list.append("{}->{}".format(logger_name, logfile_full_path))
-    else:
-        # return
-        pass
-=======
->>>>>>> d275c568
 
     _prepare_logs_folder(logfile_full_path)
     setup_new_file_handler(logger_name=logger_name,
@@ -139,10 +127,6 @@
     :return: None
     """
     logfile_full_path = os.path.join(logging_path, log_file)
-    if "{}->{}".format(logger_name, logfile_full_path) not in logger_list:
-        logger_list.append("{}->{}".format(logger_name, logfile_full_path))
-    else:
-        return
     _prepare_logs_folder(logfile_full_path)
     logger = logging.getLogger(logger_name)
     rfh = RawFileHandler(filename=logfile_full_path, mode='wb')
@@ -157,10 +141,6 @@
     :return: None
     """
     logfile_full_path = os.path.join(logging_path, log_file)
-    if "{}->{}".format(logger_name, logfile_full_path) not in logger_list:
-        logger_list.append("{}->{}".format(logger_name, logfile_full_path))
-    else:
-        return
     _prepare_logs_folder(logfile_full_path)
     logger = logging.getLogger(logger_name)
     trace_rfh = RawFileHandler(filename=logfile_full_path, mode='w')
@@ -185,7 +165,6 @@
     """
     logger = logging.getLogger(name)
     if name not in active_loggers:
-        print("inside create_logger({}) - configuring it".format(name))
         logger.setLevel(log_level)
         if log_file:  # if present means: "please add this file as logs storage for my logger"
             _add_new_file_handler(logger_name=name,
@@ -201,10 +180,6 @@
     """Configure main logger of Moler"""
     # warning or above go to logfile
     if 'moler' not in active_loggers:
-<<<<<<< HEAD
-        print("inside configure_moler_main_logger()")
-=======
->>>>>>> d275c568
         logger = create_logger(name='moler', log_level=TRACE, datefmt=date_format)
         logger.propagate = True
 
@@ -214,7 +189,6 @@
                               log_level=logging.INFO,  # only hi-level info from library
                               formatter=MolerMainMultilineWithDirectionFormatter(fmt=main_log_format,
                                                                                  datefmt=date_format))
-<<<<<<< HEAD
 
         if want_debug_details():
             debug_log_format = "%(asctime)s.%(msecs)03d %(levelname)-12s %(name)-30s %(threadName)22s %(transfer_direction)s|%(message)s"
@@ -227,20 +201,6 @@
                                   formatter=MultilineWithDirectionFormatter(fmt=debug_log_format,
                                                                             datefmt=date_format))
 
-=======
-
-        if want_debug_details():
-            debug_log_format = "%(asctime)s.%(msecs)03d %(levelname)-12s %(name)-30s %(threadName)22s %(transfer_direction)s|%(message)s"
-            _add_new_file_handler(logger_name='moler',
-                                  log_file='moler.debug.log',
-                                  log_level=debug_level,
-                                  # entries from different components go to single file, so we need to
-                                  # differentiate them by logger name: "%(name)s"
-                                  # do we need "%(threadName)-30s" ???
-                                  formatter=MultilineWithDirectionFormatter(fmt=debug_log_format,
-                                                                            datefmt=date_format))
-
->>>>>>> d275c568
         logger.info("More logs in: {}".format(logging_path))
 
 
