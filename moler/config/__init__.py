--- conflicted
+++ resolved
@@ -2,24 +2,16 @@
 """
 Moler related configuration
 """
-<<<<<<< HEAD
-import os
-
-from moler.exceptions import MolerException
-
-=======
->>>>>>> d275c568
 __author__ = 'Grzegorz Latuszek, Marcin Usielski, Michal Ernst'
 __copyright__ = 'Copyright (C) 2018-2019, Nokia'
 __email__ = 'grzegorz.latuszek@nokia.com, marcin.usielski@nokia.com, michal.ernst@nokia.com'
 import os
+import six
+import yaml
 from contextlib import contextmanager
 
-import six
-import yaml
-
 from moler.helpers import compare_objects
-from moler.util.moler_test import MolerTest
+from moler.exceptions import MolerException
 from . import connections as conn_cfg
 from . import devices as dev_cfg
 from . import loggers as log_cfg
@@ -56,6 +48,18 @@
         raise MolerException(error)
 
 
+def configs_are_same(config1, config2):
+    """
+    Utility function to check if two configs are identical (deep comparison)
+
+    :param config1: first config to compare
+    :param config2: second config to compare
+    :return: bool
+    """
+    diff = compare_objects(config1, config2)
+    return not diff
+
+
 def load_config(config=None, from_env_var=None, config_type='yaml'):
     """
     Load Moler's configuration from config file
@@ -69,7 +73,7 @@
 
     if loaded_config == "NOT_LOADED_YET":
         loaded_config = config
-    elif not compare_objects(loaded_config, config):
+    elif configs_are_same(loaded_config, config):
         return
     else:
         why = "Reloading configuration during Moler execution is not supported!"
