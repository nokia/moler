# -*- coding: utf-8 -*-
"""
Connections related configuration
"""

__author__ = 'Grzegorz Latuszek, Michal Ernst'
__copyright__ = 'Copyright (C) 2018, Nokia'
__email__ = 'grzegorz.latuszek@nokia.com, michal.ernst@nokia.com'

<<<<<<< HEAD
import sys
import platform
=======
import platform
from moler.exceptions import MolerException
>>>>>>> 18b28281

default_variant = {}
named_connections = {}


def set_default_variant(io_type, variant):
    """Set variant to use as default when requesting 'io_type' connection"""
    default_variant[io_type] = variant


def define_connection(name, io_type, **constructor_kwargs):
    """
    Assign name to connection specification.

    You should provide name that is meaningful in context of your application.
    Let's say you have 3 servers hosting HTTP under 10.20.30.41 .. 43
    Then you may name/define your connections like::

        www_svr1  io_type=tcp, host=10.20.30.41, port=80
        www_svr2  io_type=tcp, host=10.20.30.42, port=80
        www_svr3  io_type=tcp, host=10.20.30.43, port=80

    Thanks to such naming you could establish connection to server like::

        svr1_conn = get_connection(name="www_svr_1")
        svr1_conn.open()
    """
    named_connections[name] = (io_type, constructor_kwargs)


def clear():
    """Cleanup configuration related to connections"""
    default_variant.clear()
    named_connections.clear()


<<<<<<< HEAD
def register_builtin_connections(connection_factory, moler_conn_class):
    _register_builtin_connections(connection_factory, moler_conn_class)
    if platform.system() == 'Linux':
        _register_builtin_unix_connections(connection_factory, moler_conn_class)
    if (sys.version_info[0] >= 3) and (sys.version_info[1] >= 5):
        _register_python3_builtin_connections(connection_factory, moler_conn_class)
        if platform.system() == 'Linux':
            _register_builtin_py3_unix_connections(connection_factory, moler_conn_class)


def mlr_conn_no_encoding(moler_conn_class, name):
    return moler_conn_class(name=name)


def mlr_conn_utf8(moler_conn_class, name):
    return moler_conn_class(encoder=lambda data: data.encode("utf-8"),
                            decoder=lambda data: data.decode("utf-8"),
                            name=name)
=======
def set_defaults():
    set_default_variant(io_type="terminal", variant="threaded")


def register_builtin_connections(connection_factory, moler_conn_class):
    _register_builtin_connections(connection_factory, moler_conn_class)
    supported_systems = ['Linux', "FreeBSD", "Darwin", "SunOS"]

    if platform.system() in supported_systems:
        _register_builtin_unix_connections(connection_factory, moler_conn_class)
    else:
        err_msg = "Unsupported system {} detected! Supported systems: {}".format(platform.system(), supported_systems)
        raise MolerException(err_msg)
>>>>>>> 18b28281


def _register_builtin_connections(connection_factory, moler_conn_class):
    from moler.io.raw.memory import ThreadedFifoBuffer
    from moler.io.raw.tcp import ThreadedTcp

<<<<<<< HEAD
    def mem_thd_conn(name=None, echo=True, **kwargs):  # kwargs to pass  logger_name
        mlr_conn = mlr_conn_utf8(moler_conn_class, name=name)
=======
    def mlr_conn_utf8(name):
        return moler_conn_class(encoder=lambda data: data.encode("utf-8"),
                                decoder=lambda data: data.decode("utf-8"),
                                name=name)

    def mem_thd_conn(name=None, echo=True, **kwargs):  # kwargs to pass  logger_name
        mlr_conn = mlr_conn_utf8(name=name)
>>>>>>> 18b28281
        io_conn = ThreadedFifoBuffer(moler_connection=mlr_conn,
                                     echo=echo, name=name, *kwargs)
        return io_conn

    def tcp_thd_conn(port, host='localhost', name=None, **kwargs):  # kwargs to pass  receive_buffer_size and logger
<<<<<<< HEAD
        mlr_conn = mlr_conn_utf8(moler_conn_class, name=name)
=======
        mlr_conn = mlr_conn_utf8(name=name)
>>>>>>> 18b28281
        io_conn = ThreadedTcp(moler_connection=mlr_conn,
                              port=port, host=host, **kwargs)  # TODO: add name
        return io_conn

    # TODO: unify passing logger to io_conn (logger/logger_name - see above comments)
    connection_factory.register_construction(io_type="memory",
                                             variant="threaded",
                                             constructor=mem_thd_conn)
    connection_factory.register_construction(io_type="tcp",
                                             variant="threaded",
                                             constructor=tcp_thd_conn)


<<<<<<< HEAD
def _register_python3_builtin_connections(connection_factory, moler_conn_class):
    from moler.io.asyncio.tcp import AsyncioTcp, AsyncioInThreadTcp

    def tcp_asyncio_conn(port, host='localhost', name=None, **kwargs):  # kwargs to pass  receive_buffer_size and logger
        mlr_conn = mlr_conn_utf8(moler_conn_class, name=name)
        io_conn = AsyncioTcp(moler_connection=mlr_conn,
                             port=port, host=host, **kwargs)  # TODO: add name
        return io_conn

    def tcp_asyncio_in_thrd_conn(port, host='localhost', name=None, **kwargs):  # kwargs to pass  receive_buffer_size and logger
        mlr_conn = mlr_conn_utf8(moler_conn_class, name=name)
        io_conn = AsyncioInThreadTcp(moler_connection=mlr_conn,
                                     port=port, host=host, **kwargs)  # TODO: add name
        return io_conn

    # TODO: unify passing logger to io_conn (logger/logger_name - see above comments)
    connection_factory.register_construction(io_type="tcp",
                                             variant="asyncio",
                                             constructor=tcp_asyncio_conn)
    connection_factory.register_construction(io_type="tcp",
                                             variant="asyncio-in-thread",
                                             constructor=tcp_asyncio_in_thrd_conn)


def _register_builtin_unix_connections(connection_factory, moler_conn_class):
    from moler.io.raw.terminal import ThreadedTerminal

    def terminal_thd_conn(name=None):
        # ThreadedTerminal works on unicode so moler_connection must do no encoding
        mlr_conn = mlr_conn_no_encoding(moler_conn_class, name=name)
        io_conn = ThreadedTerminal(moler_connection=mlr_conn)  # TODO: add name, logger
=======
def _register_builtin_unix_connections(connection_factory, moler_conn_class):
    from moler.io.raw.terminal import ThreadedTerminal

    def mlr_conn_no_encoding(name):
        return moler_conn_class(name=name)

    def terminal_thd_conn(name=None, **constructor_kwargs):
        # ThreadedTerminal works on unicode so moler_connection must do no encoding
        mlr_conn = mlr_conn_no_encoding(name=name)
        io_conn = ThreadedTerminal(moler_connection=mlr_conn, **constructor_kwargs)  # TODO: add name, logger
>>>>>>> 18b28281
        return io_conn

    # TODO: unify passing logger to io_conn (logger/logger_name)
    connection_factory.register_construction(io_type="terminal",
                                             variant="threaded",
<<<<<<< HEAD
                                             constructor=terminal_thd_conn)


def _register_builtin_py3_unix_connections(connection_factory, moler_conn_class):
    from moler.io.asyncio.terminal import AsyncioTerminal, AsyncioInThreadTerminal

    def terminal_asyncio_conn(name=None):
        mlr_conn = mlr_conn_utf8(moler_conn_class, name=name)
        io_conn = AsyncioTerminal(moler_connection=mlr_conn)  # TODO: add name, logger
        return io_conn

    def terminal_asyncio_in_thrd_conn(name=None):
        mlr_conn = mlr_conn_utf8(moler_conn_class, name=name)
        io_conn = AsyncioInThreadTerminal(moler_connection=mlr_conn)  # TODO: add name, logger
        return io_conn

    # TODO: unify passing logger to io_conn (logger/logger_name)
    connection_factory.register_construction(io_type="terminal",
                                             variant="asyncio",
                                             constructor=terminal_asyncio_conn)
    connection_factory.register_construction(io_type="terminal",
                                             variant="asyncio-in-thread",
                                             constructor=terminal_asyncio_in_thrd_conn)
=======
                                             constructor=terminal_thd_conn)
>>>>>>> 18b28281
<|MERGE_RESOLUTION|>--- conflicted
+++ resolved
@@ -7,13 +7,10 @@
 __copyright__ = 'Copyright (C) 2018, Nokia'
 __email__ = 'grzegorz.latuszek@nokia.com, michal.ernst@nokia.com'
 
-<<<<<<< HEAD
 import sys
 import platform
-=======
-import platform
 from moler.exceptions import MolerException
->>>>>>> 18b28281
+
 
 default_variant = {}
 named_connections = {}
@@ -50,15 +47,37 @@
     named_connections.clear()
 
 
-<<<<<<< HEAD
+def set_defaults():
+    """Set defaults for connections configuration"""
+    set_default_variant(io_type="terminal", variant="threaded")
+
+
+def _running_python_3_5_or_above():
+    return (sys.version_info[0] >= 3) and (sys.version_info[1] >= 5)
+
+
+supported_systems = ['Linux', "FreeBSD", "Darwin", "SunOS"]
+
+
+def _running_on_supported_unix():
+    return platform.system() in supported_systems
+
+
 def register_builtin_connections(connection_factory, moler_conn_class):
     _register_builtin_connections(connection_factory, moler_conn_class)
-    if platform.system() == 'Linux':
+    if _running_python_3_5_or_above():
+        _register_python3_builtin_connections(connection_factory, moler_conn_class)
+
+    if _running_on_supported_unix():
         _register_builtin_unix_connections(connection_factory, moler_conn_class)
-    if (sys.version_info[0] >= 3) and (sys.version_info[1] >= 5):
-        _register_python3_builtin_connections(connection_factory, moler_conn_class)
-        if platform.system() == 'Linux':
+        if _running_python_3_5_or_above():
             _register_builtin_py3_unix_connections(connection_factory, moler_conn_class)
+    else:
+        # who has added this? On Windows - just terminal connection is absent
+        #
+        # err_msg = "Unsupported system {} detected! Supported systems: {}".format(platform.system(), supported_systems)
+        # raise MolerException(err_msg)
+        pass
 
 
 def mlr_conn_no_encoding(moler_conn_class, name):
@@ -69,49 +88,20 @@
     return moler_conn_class(encoder=lambda data: data.encode("utf-8"),
                             decoder=lambda data: data.decode("utf-8"),
                             name=name)
-=======
-def set_defaults():
-    set_default_variant(io_type="terminal", variant="threaded")
-
-
-def register_builtin_connections(connection_factory, moler_conn_class):
-    _register_builtin_connections(connection_factory, moler_conn_class)
-    supported_systems = ['Linux', "FreeBSD", "Darwin", "SunOS"]
-
-    if platform.system() in supported_systems:
-        _register_builtin_unix_connections(connection_factory, moler_conn_class)
-    else:
-        err_msg = "Unsupported system {} detected! Supported systems: {}".format(platform.system(), supported_systems)
-        raise MolerException(err_msg)
->>>>>>> 18b28281
 
 
 def _register_builtin_connections(connection_factory, moler_conn_class):
     from moler.io.raw.memory import ThreadedFifoBuffer
     from moler.io.raw.tcp import ThreadedTcp
 
-<<<<<<< HEAD
     def mem_thd_conn(name=None, echo=True, **kwargs):  # kwargs to pass  logger_name
         mlr_conn = mlr_conn_utf8(moler_conn_class, name=name)
-=======
-    def mlr_conn_utf8(name):
-        return moler_conn_class(encoder=lambda data: data.encode("utf-8"),
-                                decoder=lambda data: data.decode("utf-8"),
-                                name=name)
-
-    def mem_thd_conn(name=None, echo=True, **kwargs):  # kwargs to pass  logger_name
-        mlr_conn = mlr_conn_utf8(name=name)
->>>>>>> 18b28281
         io_conn = ThreadedFifoBuffer(moler_connection=mlr_conn,
                                      echo=echo, name=name, *kwargs)
         return io_conn
 
     def tcp_thd_conn(port, host='localhost', name=None, **kwargs):  # kwargs to pass  receive_buffer_size and logger
-<<<<<<< HEAD
         mlr_conn = mlr_conn_utf8(moler_conn_class, name=name)
-=======
-        mlr_conn = mlr_conn_utf8(name=name)
->>>>>>> 18b28281
         io_conn = ThreadedTcp(moler_connection=mlr_conn,
                               port=port, host=host, **kwargs)  # TODO: add name
         return io_conn
@@ -125,7 +115,6 @@
                                              constructor=tcp_thd_conn)
 
 
-<<<<<<< HEAD
 def _register_python3_builtin_connections(connection_factory, moler_conn_class):
     from moler.io.asyncio.tcp import AsyncioTcp, AsyncioInThreadTcp
 
@@ -157,24 +146,11 @@
         # ThreadedTerminal works on unicode so moler_connection must do no encoding
         mlr_conn = mlr_conn_no_encoding(moler_conn_class, name=name)
         io_conn = ThreadedTerminal(moler_connection=mlr_conn)  # TODO: add name, logger
-=======
-def _register_builtin_unix_connections(connection_factory, moler_conn_class):
-    from moler.io.raw.terminal import ThreadedTerminal
-
-    def mlr_conn_no_encoding(name):
-        return moler_conn_class(name=name)
-
-    def terminal_thd_conn(name=None, **constructor_kwargs):
-        # ThreadedTerminal works on unicode so moler_connection must do no encoding
-        mlr_conn = mlr_conn_no_encoding(name=name)
-        io_conn = ThreadedTerminal(moler_connection=mlr_conn, **constructor_kwargs)  # TODO: add name, logger
->>>>>>> 18b28281
         return io_conn
 
     # TODO: unify passing logger to io_conn (logger/logger_name)
     connection_factory.register_construction(io_type="terminal",
                                              variant="threaded",
-<<<<<<< HEAD
                                              constructor=terminal_thd_conn)
 
 
@@ -197,7 +173,4 @@
                                              constructor=terminal_asyncio_conn)
     connection_factory.register_construction(io_type="terminal",
                                              variant="asyncio-in-thread",
-                                             constructor=terminal_asyncio_in_thrd_conn)
-=======
-                                             constructor=terminal_thd_conn)
->>>>>>> 18b28281
+                                             constructor=terminal_asyncio_in_thrd_conn)