--- conflicted
+++ resolved
@@ -39,11 +39,8 @@
         Create instance of ConnectionObserver class
         :param connection: connection used to receive data awaited for
         """
-<<<<<<< HEAD
         super(ConnectionObserver, self).__init__()
-=======
         self.life_status = ConnectionObserverLifeStatus()
->>>>>>> 85eaafad
         self.connection = connection
 
         self._result = None
