--- conflicted
+++ resolved
@@ -5,11 +5,8 @@
 __email__ = 'grzegorz.latuszek@nokia.com, marcin.usielski@nokia.com, michal.ernst@nokia.com'
 
 import logging
-<<<<<<< HEAD
 import threading
-=======
 import time
->>>>>>> 33e1bcc4
 from abc import abstractmethod, ABCMeta
 
 from six import add_metaclass
@@ -53,19 +50,6 @@
 
     def __str__(self):
         return '{}(id:{})'.format(self.__class__.__name__, instance_id(self))
-
-    def __del__(self):
-        if hasattr(self, "device_logger"):
-            device_handlers = self.device_logger.handlers[:]
-            for handler in device_handlers:
-                handler.close()
-                self.device_logger.removeHandler(handler)
-
-        if hasattr(self, "logger"):
-            handlers = self.logger.handlers[:]
-            for handler in handlers:
-                handler.close()
-                self.logger.removeHandler(handler)
 
     def __repr__(self):
         cmd_str = self.__str__()
@@ -185,7 +169,6 @@
 
     def cancel(self):
         """Cancel execution of connection-observer."""
-        # TODO: call cancel on runner to stop background run of connection-observer
         if self.cancelled() or self.done():
             return False
         self._is_done = True
