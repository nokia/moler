--- conflicted
+++ resolved
@@ -223,11 +223,6 @@
 
     def result(self):
         """Retrieve final result of connection-observer"""
-<<<<<<< HEAD
-        if self._exception:
-            ConnectionObserver._remove_from_not_raised_exceptions(self._exception)
-            raise self._exception
-=======
         with ConnectionObserver._exceptions_lock:
             ConnectionObserver._log_unraised_exceptions(self)
             if self._exception:
@@ -235,7 +230,6 @@
                 if exception in ConnectionObserver._not_raised_exceptions:
                     ConnectionObserver._not_raised_exceptions.remove(exception)
                 raise exception
->>>>>>> 1119a7e0
         if self.cancelled():
             raise NoResultSinceCancelCalled(self)
         if not self.done():
