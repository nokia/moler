--- conflicted
+++ resolved
@@ -5,11 +5,8 @@
 __email__ = 'grzegorz.latuszek@nokia.com, marcin.usielski@nokia.com, michal.ernst@nokia.com'
 
 import logging
-<<<<<<< HEAD
 import threading
-=======
 import time
->>>>>>> d275c568
 from abc import abstractmethod, ABCMeta
 
 from six import add_metaclass
@@ -24,13 +21,38 @@
 from moler.helpers import camel_case_to_lower_case_underscore
 from moler.helpers import instance_id
 from moler.helpers import copy_list
-<<<<<<< HEAD
 from moler.runner_factory import get_runner
-=======
-from moler.runner import ThreadPoolExecutorRunner
 from moler.command_scheduler import CommandScheduler
-import threading
->>>>>>> d275c568
+
+try:
+    threading.main_thread()  # Python 3.4+
+except AttributeError:
+    def inside_main_thread():
+        in_main_thread = isinstance(threading.current_thread(), threading._MainThread)
+        return in_main_thread
+else:
+    def inside_main_thread():
+        in_main_thread = threading.current_thread() is threading.main_thread()
+        return in_main_thread
+
+
+class exception_stored_if_not_main_thread(object):
+    def __init__(self, connection_observer):
+        self.connection_observer = connection_observer
+
+    def __enter__(self):
+        return None
+
+    def __exit__(self, exc_type, exc_val, exc_tb):
+        if exc_val:
+            if inside_main_thread():
+                logging.getLogger('moler').debug("MainThread raised: {!r}".format(exc_val))
+                return False  # will reraise exception
+            else:
+                logging.getLogger('moler').debug("NOT MainThread raised: {!r}".format(exc_val))
+                self.connection_observer.set_exception(exc_val)
+                return True  # means: exception already handled
+        return True
 
 
 @add_metaclass(ABCMeta)
@@ -51,26 +73,15 @@
         self._exception = None
         self.runner = runner if runner else get_runner()
         self._future = None
-        self.timeout = 7
-        self.start_time = -1
+        self.start_time = 0.0  # means epoch: 1970-01-01 00:00:00
+        self.__timeout = 7  # default
         self.device_logger = logging.getLogger('moler.{}'.format(self.get_logger_name()))
         self.logger = logging.getLogger('moler.connection.{}'.format(self.get_logger_name()))
 
     def __str__(self):
         return '{}(id:{})'.format(self.__class__.__name__, instance_id(self))
 
-    def __del__(self):
-        if hasattr(self, "device_logger"):
-            device_handlers = self.device_logger.handlers[:]
-            for handler in device_handlers:
-                handler.close()
-                self.device_logger.removeHandler(handler)
-
-        if hasattr(self, "logger"):
-            handlers = self.logger.handlers[:]
-            for handler in handlers:
-                handler.close()
-                self.logger.removeHandler(handler)
+    __base_str = __str__
 
     def __repr__(self):
         cmd_str = self.__str__()
@@ -109,6 +120,15 @@
             CommandScheduler.dequeue_running_on_connection(connection_observer=self)
         self.__is_done = value
 
+    @property
+    def timeout(self):
+        return self.__timeout
+
+    @timeout.setter
+    def timeout(self, value):
+        self._log(logging.DEBUG, "Setting {} timeout to {} [sec]".format(ConnectionObserver.__base_str(self), value))
+        self.__timeout = value
+
     def get_logger_name(self):
         if self.connection and hasattr(self.connection, "name"):
             return self.connection.name
@@ -117,12 +137,24 @@
 
     def start(self, timeout=None, *args, **kwargs):
         """Start background execution of connection-observer."""
-        if timeout:
-            self.timeout = timeout
-        self._validate_start(*args, **kwargs)
-        self._is_running = True
-        self.start_time = time.time()
-        CommandScheduler.enqueue_starting_on_connection(connection_observer=self)
+        with exception_stored_if_not_main_thread(self):
+            if timeout:
+                self.timeout = timeout
+            self._validate_start(*args, **kwargs)
+            # After start we treat it as started even if it's underlying
+            # parallelism machinery (threads, coroutines, ...) has not started yet
+            # (thread didn't get control, coro didn't start in async-loop)
+            # That is so, since observer lifetime starts with it's timeout-clock
+            # and timeout is counted from calling observer.start()
+            self._is_running = True
+            self.start_time = time.time()
+            # Besides not started parallelism machinery causing start-delay
+            # we can have start-delay caused by commands queue on connection
+            # (can't submit command to background-run till previous stops running)
+            CommandScheduler.enqueue_starting_on_connection(connection_observer=self)
+            # Above line will set self._future when it is possible to submit
+            # observer to background-run (observer not command, or empty commands queue)
+            # or setting self._future will be delayed by nonempty commands queue.
         return self
 
     def _validate_start(self, *args, **kwargs):
@@ -130,7 +162,7 @@
         if not self.connection:
             # only if we have connection we can expect some data on it
             # at the latest "just before start" we need connection
-            self.set_exception(NoConnectionProvided(self))
+            raise NoConnectionProvided(self)
         # ----------------------------------------------------------------------
         # We intentionally do not check if connection is open here.
         # In such case net result anyway will be failed/timeouted observer -
@@ -141,8 +173,7 @@
         # We choose minimalistic dependency over better troubleshooting support.
         # ----------------------------------------------------------------------
         if self.timeout <= 0.0:
-            exc = ConnectionObserverTimeout(self, self.timeout, "before run", "timeout is not positive value")
-            self.set_exception(exc)
+            raise ConnectionObserverTimeout(self, self.timeout, "before run", "timeout is not positive value")
 
     def __iter__(self):  # Python 3.4 support - do we need it?
         """
@@ -191,14 +222,18 @@
         """
         if self.done():
             return self.result()
-        if not self._is_running:
-            raise ConnectionObserverNotStarted(self)
-        while self._future is None:
-            time.sleep(0.005)
-            if self.done():
-                break
-        if self._future:
-            self.runner.wait_for(connection_observer=self, connection_observer_future=self._future, timeout=timeout)
+        with exception_stored_if_not_main_thread(self):
+            if not self._is_running:
+                raise ConnectionObserverNotStarted(self)
+            # Observer lifetime started with its timeout clock
+            # but self._future setting may be delayed by nonempty commands queue.
+            # In such case we have to wait either for _future or timeout.
+            while self._future is None:
+                time.sleep(0.005)
+                if self.done():
+                    break
+            if self._future:
+                self.runner.wait_for(connection_observer=self, connection_observer_future=self._future, timeout=timeout)
         return self.result()
 
     def cancel(self):
