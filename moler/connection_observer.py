# -*- coding: utf-8 -*-

__author__ = 'Grzegorz Latuszek, Marcin Usielski, Michal Ernst'
__copyright__ = 'Copyright (C) 2018-2019 Nokia'
__email__ = 'grzegorz.latuszek@nokia.com, marcin.usielski@nokia.com, michal.ernst@nokia.com'

import logging
import threading
from abc import abstractmethod, ABCMeta

from six import add_metaclass

from moler.exceptions import ConnectionObserverNotStarted
from moler.exceptions import ConnectionObserverTimeout
from moler.exceptions import NoConnectionProvided
from moler.exceptions import NoResultSinceCancelCalled
from moler.exceptions import ResultAlreadySet
from moler.exceptions import ResultNotAvailableYet
from moler.helpers import ClassProperty
from moler.helpers import camel_case_to_lower_case_underscore
from moler.helpers import copy_list
from moler.helpers import instance_id
from moler.runner import ThreadPoolExecutorRunner


@add_metaclass(ABCMeta)
class ConnectionObserver(object):
    _not_raised_exceptions = list()  # list of dict: "exception" and "time"
    _exceptions_lock = threading.Lock()

    def __init__(self, connection=None, runner=None):
        """
        Create instance of ConnectionObserver class
        :param connection: connection used to receive data awaited for
        """
        self.connection = connection
        self._is_running = False
        self._is_done = False
        self._is_cancelled = False
        self._result = None
        self._exception = None
        self.runner = runner if runner else ThreadPoolExecutorRunner()
        self._future = None
        self.timeout = 7
        self.device_logger = logging.getLogger('moler.{}'.format(self.get_logger_name()))
        self.logger = logging.getLogger('moler.connection.{}'.format(self.get_logger_name()))

    def __str__(self):
        return '{}(id:{})'.format(self.__class__.__name__, instance_id(self))

    def __repr__(self):
        cmd_str = self.__str__()
        connection_str = '<NO CONNECTION>'
        if self.connection:
            connection_str = repr(self.connection)
        return '{}, using {})'.format(cmd_str[:-1], connection_str)

    def __call__(self, timeout=None, *args, **kwargs):
        """
        Run connection-observer in foreground
        till it is done or timeouted
        """
        if timeout:
            self.timeout = timeout
        started_observer = self.start(timeout, *args, **kwargs)
        if started_observer:
            return started_observer.await_done(*args, **kwargs)
        # TODO: raise ConnectionObserverFailedToStart

    def get_logger_name(self):
        if self.connection and hasattr(self.connection, "name"):
            return self.connection.name
        else:
            return self.__class__.__name__

    def start(self, timeout=None, *args, **kwargs):
        """Start background execution of connection-observer."""
        if timeout:
            self.timeout = timeout
        self._validate_start(*args, **kwargs)
        self._is_running = True
        self._future = self.runner.submit(self)
        if self._future is None:
            self._is_running = False
        return self

    def _validate_start(self, *args, **kwargs):
        # check base class invariants first
        if not self.connection:
            # only if we have connection we can expect some data on it
            # at the latest "just before start" we need connection
            raise NoConnectionProvided(self)
        # ----------------------------------------------------------------------
        # We intentionally do not check if connection is open here.
        # In such case net result anyway will be failed/timeouted observer -
        # - so, user will need to investigate "why".
        # Checking connection state would benefit in early detection of:
        # "error condition - no chance to succeed since connection is closed".
        # However, drawback is a requirement on connection to have is_open() API
        # We choose minimalistic dependency over better troubleshooting support.
        # ----------------------------------------------------------------------
        if self.timeout <= 0.0:
            raise ConnectionObserverTimeout(self, self.timeout, "before run", "timeout is not positive value")

    def await_done(self, timeout=None):
        """Await completion of connection-observer."""
        if self.done():
            return self.result()
        if self._future is None:
            raise ConnectionObserverNotStarted(self)
        self.runner.wait_for(connection_observer=self, connection_observer_future=self._future,
                             timeout=timeout)
        return self.result()

    def cancel(self):
        """Cancel execution of connection-observer."""
        if self.cancelled() or self.done():
            return False
        self._is_done = True
        self._is_cancelled = True
        return True

    def cancelled(self):
        """Return True if the connection-observer has been cancelled."""
        return self._is_cancelled

    def running(self):
        """Return True if the connection-observer is currently executing."""
        if self.done() and self._is_running:
            self._is_running = False
        return self._is_running

    def done(self):
        """Return True if the connection-observer is already done."""
        return self._is_done

    def set_result(self, result):
        """Should be used to set final result"""
        if self.done():
            raise ResultAlreadySet(self)
        self._is_done = True
        self._result = result

    @abstractmethod
    def data_received(self, data):
        """
        Entry point where feeders pass data read from connection
        Here we perform data parsing to conclude in result setting
        """
        pass

    def set_exception(self, exception):
        """Should be used to indicate some failure during observation"""
        if self._is_done:
            self._log(logging.WARNING,
                      "Set exception with object '{}.{}' ({}) on already done object ({}).".format(
                          exception.__class__.__module__,
                          exception.__class__.__name__,
                          exception,
                          self
                      ))
            return
        self._is_done = True
<<<<<<< HEAD
        if self._exception:
            self._log(logging.DEBUG, "'{}.{}' has overwritten exception. From '{}.{}: {}' to '{}.{}: {}'.".format(
                self.__class__.__module__,
                self.__class__.__name__,
                self._exception.__class__.__module__,
                self._exception.__class__.__name__,
                self._exception,
                exception.__class__.__module__,
                exception.__class__.__name__,
                exception
            ))
            ConnectionObserver._remove_from_not_raised_exceptions(self._exception)
        self._exception = exception
        ConnectionObserver._append_to_not_raised_exceptions(exception)
        self._log(logging.INFO, "'{}.{}' has set exception '{}.{}: {}'.".format(self.__class__.__module__,
                                                                                self.__class__.__name__,
                                                                                exception.__class__.__module__,
                                                                                exception.__class__.__name__,
                                                                                exception))
=======
        ConnectionObserver._change_unraised_exception(new_exception=exception, observer=self)
        self._log(logging.INFO, "'{}.{}' has set exception '{}.{}' ({}).".format(self.__class__.__module__,
                                                                                 self.__class__.__name__,
                                                                                 exception.__class__.__module__,
                                                                                 exception.__class__.__name__,
                                                                                 exception))
>>>>>>> 1119a7e0

    def result(self):
        """Retrieve final result of connection-observer"""
        with ConnectionObserver._exceptions_lock:
            ConnectionObserver._log_unraised_exceptions(self)
            if self._exception:
                exception = self._exception
                if exception in ConnectionObserver._not_raised_exceptions:
                    ConnectionObserver._not_raised_exceptions.remove(exception)
                raise exception
        if self.cancelled():
            raise NoResultSinceCancelCalled(self)
        if not self.done():
            raise ResultNotAvailableYet(self)
        return self._result

    def on_timeout(self):
        """ It's callback called by framework just before raise exception for Timeout """
        pass

    def extend_timeout(self, timedelta):
        prev_timeout = self.timeout
        self.timeout = self.timeout + timedelta
        msg = "Extended timeout from %.2f with delta %.2f to %.2f" % (prev_timeout, timedelta, self.timeout)
        self.runner.timeout_change(timedelta)
        self._log(logging.INFO, msg)

    @ClassProperty
    def observer_name(cls):
        name = camel_case_to_lower_case_underscore(cls.__name__)
        return name

    @staticmethod
    def get_unraised_exceptions(remove=True):
        with ConnectionObserver._exceptions_lock:
            if remove:
                list_of_exceptions = ConnectionObserver._not_raised_exceptions
                ConnectionObserver._not_raised_exceptions = list()
                return list_of_exceptions
            else:
                list_of_exceptions = copy_list(ConnectionObserver._not_raised_exceptions)
                return list_of_exceptions

    @staticmethod
    def _change_unraised_exception(new_exception, observer):
        with ConnectionObserver._exceptions_lock:
            old_exception = observer._exception
            ConnectionObserver._log_unraised_exceptions(observer)
            if old_exception:
                observer._log(logging.DEBUG,
                              "'{}.{}' has overwritten exception. From '{}.{}' ({}) to '{}.{}' ({}).".format(
                                  observer.__class__.__module__,
                                  observer.__class__.__name__,
                                  old_exception.__class__.__module__,
                                  old_exception.__class__.__name__,
                                  old_exception,
                                  new_exception.__class__.__module__,
                                  new_exception.__class__.__name__,
                                  new_exception,
                              ))
                if old_exception in ConnectionObserver._not_raised_exceptions:
                    ConnectionObserver._not_raised_exceptions.remove(old_exception)
                else:
                    observer._log(logging.DEBUG,
                                  "'{}.{}': cannot find exception '{}.{}' '{}' in _not_raised_exceptions.".format(
                                      observer.__class__.__module__,
                                      observer.__class__.__name__,
                                      old_exception.__class__.__module__,
                                      old_exception.__class__.__name__,
                                      old_exception,
                                  ))
                    ConnectionObserver._log_unraised_exceptions(observer)

            ConnectionObserver._not_raised_exceptions.append(new_exception)
            observer._exception = new_exception

    @staticmethod
    def _log_unraised_exceptions(observer):
        observer._log(logging.DEBUG, "list length: {}".format(len(ConnectionObserver._not_raised_exceptions)))
        observer._log(logging.DEBUG, "list: {}".format(ConnectionObserver._not_raised_exceptions))

        for i, item in enumerate(ConnectionObserver._not_raised_exceptions):
            observer._log(logging.DEBUG, "{}: {}".format(i, item))

    def get_long_desc(self):
        return "Observer '{}.{}'".format(self.__class__.__module__, self.__class__.__name__)

    def get_short_desc(self):
        return "Observer '{}.{}'".format(self.__class__.__module__, self.__class__.__name__)

    def _log(self, lvl, msg, extra=None):
        extra_params = {
            'log_name': self.get_logger_name()
        }

        if extra:
            extra_params.update(extra)

        self.logger.log(lvl, msg, extra=extra_params)
        self.device_logger.log(lvl, msg, extra=extra_params)<|MERGE_RESOLUTION|>--- conflicted
+++ resolved
@@ -5,7 +5,6 @@
 __email__ = 'grzegorz.latuszek@nokia.com, marcin.usielski@nokia.com, michal.ernst@nokia.com'
 
 import logging
-import threading
 from abc import abstractmethod, ABCMeta
 
 from six import add_metaclass
@@ -18,9 +17,10 @@
 from moler.exceptions import ResultNotAvailableYet
 from moler.helpers import ClassProperty
 from moler.helpers import camel_case_to_lower_case_underscore
+from moler.helpers import instance_id
 from moler.helpers import copy_list
-from moler.helpers import instance_id
 from moler.runner import ThreadPoolExecutorRunner
+import threading
 
 
 @add_metaclass(ABCMeta)
@@ -161,34 +161,12 @@
                       ))
             return
         self._is_done = True
-<<<<<<< HEAD
-        if self._exception:
-            self._log(logging.DEBUG, "'{}.{}' has overwritten exception. From '{}.{}: {}' to '{}.{}: {}'.".format(
-                self.__class__.__module__,
-                self.__class__.__name__,
-                self._exception.__class__.__module__,
-                self._exception.__class__.__name__,
-                self._exception,
-                exception.__class__.__module__,
-                exception.__class__.__name__,
-                exception
-            ))
-            ConnectionObserver._remove_from_not_raised_exceptions(self._exception)
-        self._exception = exception
-        ConnectionObserver._append_to_not_raised_exceptions(exception)
-        self._log(logging.INFO, "'{}.{}' has set exception '{}.{}: {}'.".format(self.__class__.__module__,
-                                                                                self.__class__.__name__,
-                                                                                exception.__class__.__module__,
-                                                                                exception.__class__.__name__,
-                                                                                exception))
-=======
         ConnectionObserver._change_unraised_exception(new_exception=exception, observer=self)
         self._log(logging.INFO, "'{}.{}' has set exception '{}.{}' ({}).".format(self.__class__.__module__,
                                                                                  self.__class__.__name__,
                                                                                  exception.__class__.__module__,
                                                                                  exception.__class__.__name__,
                                                                                  exception))
->>>>>>> 1119a7e0
 
     def result(self):
         """Retrieve final result of connection-observer"""
